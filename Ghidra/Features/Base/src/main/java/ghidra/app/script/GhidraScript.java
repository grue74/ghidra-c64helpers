--- conflicted
+++ resolved
@@ -3928,12 +3928,7 @@
 	 * @see #getRepeatableComment(Address)
 	 */
 	public String getRepeatableCommentAsRendered(Address address) {
-<<<<<<< HEAD
-		String comment =
-			currentProgram.getListing().getComment(CommentType.REPEATABLE, address);
-=======
 		String comment = currentProgram.getListing().getComment(CommentType.REPEATABLE, address);
->>>>>>> e03fb9af
 		PluginTool tool = state.getTool();
 		if (tool != null) {
 			comment = CommentUtils.getDisplayString(comment, currentProgram);
