/* ###
 * IP: GHIDRA
 *
 * Licensed under the Apache License, Version 2.0 (the "License");
 * you may not use this file except in compliance with the License.
 * You may obtain a copy of the License at
 *
 *      http://www.apache.org/licenses/LICENSE-2.0
 *
 * Unless required by applicable law or agreed to in writing, software
 * distributed under the License is distributed on an "AS IS" BASIS,
 * WITHOUT WARRANTIES OR CONDITIONS OF ANY KIND, either express or implied.
 * See the License for the specific language governing permissions and
 * limitations under the License.
 */
// The script assumes that the cursor is on a 'bctrl' instruction.
//
// First, a vtbl location is requested. Either the vtbl address or
// the name of the owning class can be specified as the vtbl location.
// If the owning class name is given, the script searches for a symbol
// named "<class>::__vtbl" and uses its address as the vtbl address.
//
// Second, the offset of the target function within the vtbl is
// requested.  That offset is used to extract the target function
// pointer from the vtbl.
//
// Given the target function pointer, the script finds the associated
// function name, inserts that function name as an EOL_COMMENT at the
// current address, and creates a mnemonic reference from the current
// instruction to the function.
//
// NOTE:  Adresses must be hex values -- without "0x" prefixes.
//
//@category Customer Submission.Analysis
//@keybinding alt Z

import java.util.List;

import ghidra.app.script.GhidraScript;
import ghidra.program.model.address.Address;
import ghidra.program.model.listing.CommentType;
import ghidra.program.model.listing.Listing;
import ghidra.program.model.mem.Memory;
import ghidra.program.model.symbol.*;

public class ZapBCTRScript extends GhidraScript {

	@Override
	public void run() throws Exception {
		Address vtblAddr;

		// get listing and mem -- used later
		Listing listing = currentProgram.getListing();
		Memory mem = currentProgram.getMemory();

		// get vtbl location (can be class name or address)
		String classNameOrAddr = askString("Vtbl location", "Class name or address");
		if (classNameOrAddr == null) { // exit, if null input
			return;
		}

		// first try input as class and search for symbol "<class>::__vtbl"
		List<Symbol> symbols = currentProgram.getSymbolTable()
<<<<<<< HEAD
				.getSymbols("__vtbl", getNamespace(null, classNameOrAddr));
=======
				.getSymbols("__vtbl",
					getNamespace(null, classNameOrAddr));
>>>>>>> 7db176b2
		// if symbol found, then vtblAddr is the symbol's address
		if (symbols.size() == 1) {
			vtblAddr = symbols.get(0).getAddress();
			// else see if input was address
		}
		else {
			vtblAddr = toAddr(0);
			try {
				vtblAddr = toAddr(Integer.parseInt(classNameOrAddr, 16));
			}
			catch (Exception e) {
			}
			if (vtblAddr.getOffset() == 0) {
				println("Invalid class name or address");
				println("Note:  addresses must be hex -- with no '0x' prefix");
				return;
			}
		}

		// get vtbl offset of tgt function & compute tgt function address
		// function address = integer value stored at (vtblAddr +  vtblOffset)
		Address funcAddr = toAddr(mem.getInt(
			vtblAddr.add(Integer.parseInt(askString("Vtbl Offset", "Hex vtbl offset"), 16))));

		// get tgt function name
		String funcName = getSymbolAt(funcAddr).getName(true);

		// Provide feedback
		println("vtblAddr: 0x" + Long.toHexString(vtblAddr.getOffset()));
		println("function: " + funcName + " (0x" + Long.toHexString(funcAddr.getOffset()) + ")");

		// calculate displacement between instAddr and funcAddr
		Address instAddr = currentAddress;
		//long displacement = funcAddr.subtract(instAddr);

		// insert funcName as EOL comment and
		// add a mnemonic ref from instAddr to funcAddr
		listing.setComment(instAddr, CommentType.EOL, funcName);
		listing.getInstructionAt(instAddr)
<<<<<<< HEAD
				.addMnemonicReference(funcAddr, RefType.COMPUTED_CALL, SourceType.USER_DEFINED);
=======
				.addMnemonicReference(funcAddr, RefType.COMPUTED_CALL,
					SourceType.USER_DEFINED);
>>>>>>> 7db176b2

		/*  old code that replaces the 'bctr' with a 'bl'
		int code = 0x48000001 | ((int)displacement & 0x3ffffff);
		mem.setInt(instAddr, code);
		clearListing(instAddr);    // clear/disassemble updates listing
		disassemble(instAddr);     // to display bl vice bctr
		println("New code word: 0x" + Long.toHexString(code) +
		        " -- displacement: 0x" + Long.toHexString(displacement));
		*/
	}
}<|MERGE_RESOLUTION|>--- conflicted
+++ resolved
@@ -61,12 +61,8 @@
 
 		// first try input as class and search for symbol "<class>::__vtbl"
 		List<Symbol> symbols = currentProgram.getSymbolTable()
-<<<<<<< HEAD
 				.getSymbols("__vtbl", getNamespace(null, classNameOrAddr));
-=======
-				.getSymbols("__vtbl",
-					getNamespace(null, classNameOrAddr));
->>>>>>> 7db176b2
+		
 		// if symbol found, then vtblAddr is the symbol's address
 		if (symbols.size() == 1) {
 			vtblAddr = symbols.get(0).getAddress();
@@ -106,12 +102,7 @@
 		// add a mnemonic ref from instAddr to funcAddr
 		listing.setComment(instAddr, CommentType.EOL, funcName);
 		listing.getInstructionAt(instAddr)
-<<<<<<< HEAD
 				.addMnemonicReference(funcAddr, RefType.COMPUTED_CALL, SourceType.USER_DEFINED);
-=======
-				.addMnemonicReference(funcAddr, RefType.COMPUTED_CALL,
-					SourceType.USER_DEFINED);
->>>>>>> 7db176b2
 
 		/*  old code that replaces the 'bctr' with a 'bl'
 		int code = 0x48000001 | ((int)displacement & 0x3ffffff);
