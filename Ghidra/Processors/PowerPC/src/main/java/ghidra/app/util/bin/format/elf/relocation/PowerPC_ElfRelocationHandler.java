/* ###
 * IP: GHIDRA
 *
 * Licensed under the Apache License, Version 2.0 (the "License");
 * you may not use this file except in compliance with the License.
 * You may obtain a copy of the License at
 * 
 *      http://www.apache.org/licenses/LICENSE-2.0
 * 
 * Unless required by applicable law or agreed to in writing, software
 * distributed under the License is distributed on an "AS IS" BASIS,
 * WITHOUT WARRANTIES OR CONDITIONS OF ANY KIND, either express or implied.
 * See the License for the specific language governing permissions and
 * limitations under the License.
 */
package ghidra.app.util.bin.format.elf.relocation;

import java.util.Map;

import ghidra.app.util.bin.format.elf.*;
import ghidra.app.util.bin.format.elf.extend.PowerPC_ElfExtension;
import ghidra.program.model.address.Address;
import ghidra.program.model.listing.Program;
import ghidra.program.model.mem.*;
import ghidra.program.model.reloc.Relocation.Status;
import ghidra.program.model.reloc.RelocationResult;

public class PowerPC_ElfRelocationHandler extends
		AbstractElfRelocationHandler<PowerPC_ElfRelocationType, PowerPC_ElfRelocationContext> {

	// Masks for manipulating Power PC relocation targets
	private static final int PPC_WORD32 = 0xFFFFFFFF;
	private static final int PPC_WORD30 = 0xFFFFFFFC;
	private static final int PPC_LOW24 = 0x03FFFFFC;
	private static final int PPC_LOW14 = 0x0020FFFC;
	private static final int PPC_HALF16 = 0xFFFF;

	/**
	 * Constructor
	 */
	public PowerPC_ElfRelocationHandler() {
		super(PowerPC_ElfRelocationType.class);
	}

	@Override
	public boolean canRelocate(ElfHeader elf) {
		return elf.e_machine() == ElfConstants.EM_PPC && elf.is32Bit();
	}

	@Override
	public PowerPC_ElfRelocationContext createRelocationContext(ElfLoadHelper loadHelper,
			Map<ElfSymbol, Address> symbolMap) {
		return new PowerPC_ElfRelocationContext(this, loadHelper, symbolMap);
	}

	@Override
<<<<<<< HEAD
	protected RelocationResult relocate(PowerPC_ElfRelocationContext elfRelocationContext,
			ElfRelocation relocation, PowerPC_ElfRelocationType type, Address relocationAddress,
			ElfSymbol sym, Address symbolAddr, long symbolValue, String symbolName)
			throws MemoryAccessException {
=======
	public RelocationResult relocate(ElfRelocationContext elfRelocationContext,
			ElfRelocation relocation, Address relocationAddress) 
					throws MemoryAccessException, NotFoundException {
>>>>>>> 524dd901

		Program program = elfRelocationContext.getProgram();
		Memory memory = program.getMemory();

		int symbolIndex = relocation.getSymbolIndex();

		// NOTE: Based upon glibc source it appears that PowerPC only uses RELA relocations
		int addend = (int) relocation.getAddend();

//		if (sym.isLocal() && sym.getSectionHeaderIndex() != ElfSectionHeaderConstants.SHN_UNDEF) {
//
//			// see glibc - sysdeps/powerpc/powerpc32/dl-machine.h elf_machine_rela
//			
//			// TODO: Unclear if this logic is complete.  Need to find example where this is necessary.
//
//			// Relocation addend already includes original symbol value but needs to account 
//			// for any image base adjustment
//			symbolValue = elfRelocationContext.getImageBaseWordAdjustmentOffset();
//		}
<<<<<<< HEAD
=======
//		else {
		Address symbolAddr = (elfRelocationContext.getSymbolAddress(sym));
		int symbolValue = (int) elfRelocationContext.getSymbolValue(sym);
//		}
		String symbolName = elfRelocationContext.getSymbolName(symbolIndex);
		long relocbase = elfRelocationContext.getImageBaseWordAdjustmentOffset();
>>>>>>> 524dd901

		int offset = (int) relocationAddress.getOffset();
		int oldValue = memory.getInt(relocationAddress);
		int newValue = 0;
		int byteLength = 4; // most relocations affect 4-bytes (change if different)

		switch (type) {
			case R_PPC_COPY:
				markAsWarning(program, relocationAddress, type, symbolName, symbolIndex,
					"Runtime copy not supported", elfRelocationContext.getLog());
				return RelocationResult.SKIPPED;
			case R_PPC_ADDR32:
			case R_PPC_UADDR32:
			case R_PPC_GLOB_DAT:
				newValue = (int) symbolValue + addend;
				memory.setInt(relocationAddress, newValue);
				if (symbolIndex != 0 && addend != 0 && !sym.isSection()) {
					warnExternalOffsetRelocation(program, relocationAddress, symbolAddr, symbolName,
						addend, elfRelocationContext.getLog());
					applyComponentOffsetPointer(program, relocationAddress, addend);
				}
				break;
			case R_PPC_ADDR24:
				newValue = ((int) symbolValue + addend) >> 2;
				newValue = (oldValue & ~PPC_LOW24) | (newValue << 2);
				memory.setInt(relocationAddress, newValue);
				break;
<<<<<<< HEAD
			case R_PPC_ADDR16:
			case R_PPC_UADDR16:
			case R_PPC_ADDR16_LO:
				newValue = (int) symbolValue + addend;
=======
			case PowerPC_ElfRelocationConstants.R_PPC_ADDR16:
			case PowerPC_ElfRelocationConstants.R_PPC_UADDR16:
				newValue = symbolValue + addend;
				memory.setShort(relocationAddress, (short) newValue);
				byteLength = 2;
				break;
			case PowerPC_ElfRelocationConstants.R_PPC_ADDR16_LO:
				if (Long.compareUnsigned(symbolValue, relocbase) > 0 && 
						Long.compareUnsigned(symbolValue, relocbase + addend) <= 0) {
					/**
					 * (freebsd) Addend values are sometimes relative to sections in rela,
					 * where in reality they are relative to relocbase.  Detect this condition.
					 */
					symbolValue = (int) relocbase;
				}
				newValue = symbolValue + addend;
>>>>>>> 524dd901
				memory.setShort(relocationAddress, (short) newValue);
				byteLength = 2;
				break;
			case R_PPC_ADDR16_HI:
				newValue = ((int) symbolValue + addend) >> 16;
				memory.setShort(relocationAddress, (short) newValue);
				byteLength = 2;
				break;
<<<<<<< HEAD
			/**
			 * 
			R_POWERPC_ADDR16_HA: ((Symbol + Addend + 0x8000) >> 16) & 0xffff
			static inline void addr16_ha(unsigned char* view, Address value)
			{ This::addr16_hi(view, value + 0x8000); }
			
			static inline void
			addr16_hi(unsigned char* view, Address value)
			{ This::template rela<16,16>(view, 16, 0xffff, value + 0x8000, CHECK_NONE); }
			
			rela(unsigned char* view,
			unsigned int right_shift,
			typename elfcpp::Valtype_base<fieldsize>::Valtype dst_mask,
			Address value,
			Overflow_check overflow)
			{
			typedef typename elfcpp::Swap<fieldsize, big_endian>::Valtype Valtype;
			Valtype* wv = reinterpret_cast<Valtype*>(view);
			Valtype val = elfcpp::Swap<fieldsize, big_endian>::readval(wv);  // original bytes
			
			Valtype reloc = value >> 16;
			val &= ~0xffff;
			reloc &= dst_mask;
			elfcpp::Swap<fieldsize, big_endian>::writeval(wv, val | reloc); // write instr btes
			return overflowed<valsize>(value >> 16, overflow);
			}
			
			
			 */
			case R_PPC_ADDR16_HA:
				newValue = ((int) symbolValue + addend + 0x8000) >> 16;
=======
			case PowerPC_ElfRelocationConstants.R_PPC_ADDR16_HA:
				if (Long.compareUnsigned(symbolValue, relocbase) > 0 && 
						Long.compareUnsigned(symbolValue, relocbase + addend) <= 0) {
					/**
					 * (freebsd) Addend values are sometimes relative to sections in rela,
					 * where in reality they are relative to relocbase.  Detect this condition.
					 */
					symbolValue = (int) relocbase;
				}
				newValue = symbolValue + addend;
				newValue = (newValue >> 16) + ((newValue & 0x8000) != 0 ? 1 : 0);
>>>>>>> 524dd901
				memory.setShort(relocationAddress, (short) newValue);
				byteLength = 2;
				break;
			case R_PPC_ADDR14:
			case R_PPC_ADDR14_BRTAKEN:
			case R_PPC_ADDR14_BRNTAKEN:
				newValue = ((int) symbolValue + addend) >> 2;
				newValue = (oldValue & ~PPC_LOW14) | ((newValue << 2) & PPC_LOW24);
				memory.setInt(relocationAddress, newValue);
				break;
			case R_PPC_REL24:
				newValue = ((int) symbolValue + addend - offset) >> 2;
				newValue = ((newValue << 2) & PPC_LOW24);
				newValue = (oldValue & ~PPC_LOW24) | newValue;
				memory.setInt(relocationAddress, newValue);
				break;
			case R_PPC_RELATIVE:
				newValue = (int) elfRelocationContext.getImageBaseWordAdjustmentOffset() + addend;
				memory.setInt(relocationAddress, newValue);
				break;
			case R_PPC_REL32:
				newValue = ((int) symbolValue + addend - offset);
				memory.setInt(relocationAddress, newValue);
				break;
			case R_PPC_REL14:
			case R_PPC_REL14_BRTAKEN:
			case R_PPC_REL14_BRNTAKEN:
				newValue = ((int) symbolValue + addend - offset) >> 2;
				newValue = (oldValue & ~PPC_LOW14) | ((newValue << 2) & PPC_LOW14);
				memory.setInt(relocationAddress, newValue);
				break;
			case R_PPC_JMP_SLOT:
				int value = (int) symbolValue + addend;
				ElfDynamicTable dynamicTable =
					elfRelocationContext.getElfHeader().getDynamicTable();
				if (dynamicTable != null &&
					dynamicTable.containsDynamicValue(PowerPC_ElfExtension.DT_PPC_GOT)) {
					// Old ABI - presence of dynamic entry DT_PPC_GOT used as indicator
					memory.setInt(relocationAddress, value);
					break;
				}
				int displacement = value - offset;
				if ((displacement << 6 >> 6) == displacement) {
					// inject branch relative instruction
					newValue = 0x48000000 | (displacement & 0x3fffffc);
					memory.setInt(relocationAddress, newValue);
				}
				else if ((value > 0 && value <= 0x1fffffc) || (value < 0 && value >= 0xfe000000)) {
					// inject branch absolute instruction
					newValue = 0x48000002 | (value & 0x3fffffc);
					memory.setInt(relocationAddress, newValue);
				}
				else {
					// TODO: Handle this case if needed - hopefully the EXTERNAL block is 
					// not too far away since a fabricated GOT would be in the same block
					// and we may only have room in the plt for two instructions.
					markAsUnhandled(program, relocationAddress, type, symbolIndex, symbolName,
						elfRelocationContext.getLog());
					return RelocationResult.FAILURE;
				}
				break;
			case R_PPC_EMB_SDA21:
				// NOTE: PPC EABI V1.0 specifies this relocation on a 24-bit field address while 
				// GNU assumes a 32-bit field address.  We cope with this difference by 
				// forcing a 32-bit alignment of the relocation address. 
				long alignedRelocOffset = relocationAddress.getOffset() & ~3;
				relocationAddress = relocationAddress.getNewAddress(alignedRelocOffset);

				oldValue = memory.getInt(relocationAddress);

				Address symAddr = elfRelocationContext.getSymbolAddress(sym);
				MemoryBlock block = memory.getBlock(symAddr);
				Integer sdaBase = null;
				Integer gprID = null;

				if (block != null) {
					String blockName = block.getName();
					if (".sdata".equals(blockName) || ".sbss".equals(blockName)) {
						sdaBase = elfRelocationContext.getSDABase();
						gprID = 13;
					}
					else if (".sdata2".equals(blockName) || ".sbss2".equals(blockName)) {
						sdaBase = elfRelocationContext.getSDA2Base();
						gprID = 2;
					}
					else if (".PPC.EMB.sdata0".equals(blockName) ||
						".PPC.EMB.sbss0".equals(blockName)) {
						sdaBase = 0;
						gprID = 0;
					}
					else if (MemoryBlock.EXTERNAL_BLOCK_NAME.equals(blockName)) {
						markAsError(program, relocationAddress, type, symbolName, symbolIndex,
							"Unsupported relocation for external symbol",
							elfRelocationContext.getLog());
						return RelocationResult.FAILURE;
					}
				}
				if (gprID == null || sdaBase == null) {
					markAsError(program, relocationAddress, type, symbolName, symbolIndex,
						"Failed to identfy appropriate data block", elfRelocationContext.getLog());
					return RelocationResult.FAILURE;
				}

				newValue = ((int) symbolValue - sdaBase + addend) & 0xffff;
				newValue |= gprID << 16;
				newValue |= oldValue & 0xffe00000;
				memory.setInt(relocationAddress, newValue);
				break;

			default:
				markAsUnhandled(program, relocationAddress, type, symbolIndex, symbolName,
					elfRelocationContext.getLog());
				return RelocationResult.UNSUPPORTED;
		}
		return new RelocationResult(Status.APPLIED, byteLength);
	}

}<|MERGE_RESOLUTION|>--- conflicted
+++ resolved
@@ -54,16 +54,10 @@
 	}
 
 	@Override
-<<<<<<< HEAD
 	protected RelocationResult relocate(PowerPC_ElfRelocationContext elfRelocationContext,
 			ElfRelocation relocation, PowerPC_ElfRelocationType type, Address relocationAddress,
 			ElfSymbol sym, Address symbolAddr, long symbolValue, String symbolName)
 			throws MemoryAccessException {
-=======
-	public RelocationResult relocate(ElfRelocationContext elfRelocationContext,
-			ElfRelocation relocation, Address relocationAddress) 
-					throws MemoryAccessException, NotFoundException {
->>>>>>> 524dd901
 
 		Program program = elfRelocationContext.getProgram();
 		Memory memory = program.getMemory();
@@ -83,15 +77,8 @@
 //			// for any image base adjustment
 //			symbolValue = elfRelocationContext.getImageBaseWordAdjustmentOffset();
 //		}
-<<<<<<< HEAD
-=======
-//		else {
-		Address symbolAddr = (elfRelocationContext.getSymbolAddress(sym));
-		int symbolValue = (int) elfRelocationContext.getSymbolValue(sym);
-//		}
-		String symbolName = elfRelocationContext.getSymbolName(symbolIndex);
+
 		long relocbase = elfRelocationContext.getImageBaseWordAdjustmentOffset();
->>>>>>> 524dd901
 
 		int offset = (int) relocationAddress.getOffset();
 		int oldValue = memory.getInt(relocationAddress);
@@ -119,29 +106,22 @@
 				newValue = (oldValue & ~PPC_LOW24) | (newValue << 2);
 				memory.setInt(relocationAddress, newValue);
 				break;
-<<<<<<< HEAD
 			case R_PPC_ADDR16:
 			case R_PPC_UADDR16:
+				newValue = (int) symbolValue + addend;
+				memory.setShort(relocationAddress, (short) newValue);
+				byteLength = 2;
+				break;
 			case R_PPC_ADDR16_LO:
-				newValue = (int) symbolValue + addend;
-=======
-			case PowerPC_ElfRelocationConstants.R_PPC_ADDR16:
-			case PowerPC_ElfRelocationConstants.R_PPC_UADDR16:
-				newValue = symbolValue + addend;
-				memory.setShort(relocationAddress, (short) newValue);
-				byteLength = 2;
-				break;
-			case PowerPC_ElfRelocationConstants.R_PPC_ADDR16_LO:
-				if (Long.compareUnsigned(symbolValue, relocbase) > 0 && 
-						Long.compareUnsigned(symbolValue, relocbase + addend) <= 0) {
+				if (Long.compareUnsigned(symbolValue, relocbase) > 0 &&
+					Long.compareUnsigned(symbolValue, relocbase + addend) <= 0) {
 					/**
 					 * (freebsd) Addend values are sometimes relative to sections in rela,
 					 * where in reality they are relative to relocbase.  Detect this condition.
 					 */
 					symbolValue = (int) relocbase;
 				}
-				newValue = symbolValue + addend;
->>>>>>> 524dd901
+				newValue = (int) (symbolValue + addend);
 				memory.setShort(relocationAddress, (short) newValue);
 				byteLength = 2;
 				break;
@@ -150,51 +130,17 @@
 				memory.setShort(relocationAddress, (short) newValue);
 				byteLength = 2;
 				break;
-<<<<<<< HEAD
-			/**
-			 * 
-			R_POWERPC_ADDR16_HA: ((Symbol + Addend + 0x8000) >> 16) & 0xffff
-			static inline void addr16_ha(unsigned char* view, Address value)
-			{ This::addr16_hi(view, value + 0x8000); }
-			
-			static inline void
-			addr16_hi(unsigned char* view, Address value)
-			{ This::template rela<16,16>(view, 16, 0xffff, value + 0x8000, CHECK_NONE); }
-			
-			rela(unsigned char* view,
-			unsigned int right_shift,
-			typename elfcpp::Valtype_base<fieldsize>::Valtype dst_mask,
-			Address value,
-			Overflow_check overflow)
-			{
-			typedef typename elfcpp::Swap<fieldsize, big_endian>::Valtype Valtype;
-			Valtype* wv = reinterpret_cast<Valtype*>(view);
-			Valtype val = elfcpp::Swap<fieldsize, big_endian>::readval(wv);  // original bytes
-			
-			Valtype reloc = value >> 16;
-			val &= ~0xffff;
-			reloc &= dst_mask;
-			elfcpp::Swap<fieldsize, big_endian>::writeval(wv, val | reloc); // write instr btes
-			return overflowed<valsize>(value >> 16, overflow);
-			}
-			
-			
-			 */
 			case R_PPC_ADDR16_HA:
-				newValue = ((int) symbolValue + addend + 0x8000) >> 16;
-=======
-			case PowerPC_ElfRelocationConstants.R_PPC_ADDR16_HA:
-				if (Long.compareUnsigned(symbolValue, relocbase) > 0 && 
-						Long.compareUnsigned(symbolValue, relocbase + addend) <= 0) {
+				if (Long.compareUnsigned(symbolValue, relocbase) > 0 &&
+					Long.compareUnsigned(symbolValue, relocbase + addend) <= 0) {
 					/**
 					 * (freebsd) Addend values are sometimes relative to sections in rela,
 					 * where in reality they are relative to relocbase.  Detect this condition.
 					 */
 					symbolValue = (int) relocbase;
 				}
-				newValue = symbolValue + addend;
+				newValue = (int) (symbolValue + addend);
 				newValue = (newValue >> 16) + ((newValue & 0x8000) != 0 ? 1 : 0);
->>>>>>> 524dd901
 				memory.setShort(relocationAddress, (short) newValue);
 				byteLength = 2;
 				break;
