## ###
#  IP: GHIDRA
# 
#  Licensed under the Apache License, Version 2.0 (the "License");
#  you may not use this file except in compliance with the License.
#  You may obtain a copy of the License at
#  
#       http://www.apache.org/licenses/LICENSE-2.0
#  
#  Unless required by applicable law or agreed to in writing, software
#  distributed under the License is distributed on an "AS IS" BASIS,
#  WITHOUT WARRANTIES OR CONDITIONS OF ANY KIND, either express or implied.
#  See the License for the specific language governing permissions and
#  limitations under the License.
##
import code
from contextlib import contextmanager
import inspect
import os.path
import re
import socket
import sys
import time

from pybag import pydbg, userdbg, kerneldbg
from pybag.dbgeng import core as DbgEng
from pybag.dbgeng import exception
from dbgmodel.imodelobject import ModelObjectKind

from ghidratrace import sch
from ghidratrace.client import Client, Address, AddressRange, TraceObject

from . import util, arch, methods, hooks


PAGE_SIZE = 4096

AVAILABLES_PATH = 'Available'
AVAILABLE_KEY_PATTERN = '[{pid}]'
AVAILABLE_PATTERN = AVAILABLES_PATH + AVAILABLE_KEY_PATTERN
PROCESSES_PATH = 'Sessions[0].Processes'
PROCESS_KEY_PATTERN = '[{procnum}]'
PROCESS_PATTERN = PROCESSES_PATH + PROCESS_KEY_PATTERN
PROC_BREAKS_PATTERN = PROCESS_PATTERN + '.Debug.Breakpoints'
PROC_BREAK_KEY_PATTERN = '[{breaknum}]'
PROC_BREAK_PATTERN = PROC_BREAKS_PATTERN + PROC_BREAK_KEY_PATTERN
ENV_PATTERN = PROCESS_PATTERN + '.Environment'
THREADS_PATTERN = PROCESS_PATTERN + '.Threads'
THREAD_KEY_PATTERN = '[{tnum}]'
THREAD_PATTERN = THREADS_PATTERN + THREAD_KEY_PATTERN
STACK_PATTERN = THREAD_PATTERN + '.Stack.Frames'
FRAME_KEY_PATTERN = '[{level}]'
FRAME_PATTERN = STACK_PATTERN + FRAME_KEY_PATTERN
REGS_PATTERN = THREAD_PATTERN + '.Registers'
USER_REGS_PATTERN = THREAD_PATTERN + '.Registers.User'
MEMORY_PATTERN = PROCESS_PATTERN + '.Memory'
REGION_KEY_PATTERN = '[{start:08x}]'
REGION_PATTERN = MEMORY_PATTERN + REGION_KEY_PATTERN
MODULES_PATTERN = PROCESS_PATTERN + '.Modules'
MODULE_KEY_PATTERN = '[{modpath}]'
MODULE_PATTERN = MODULES_PATTERN + MODULE_KEY_PATTERN
SECTIONS_ADD_PATTERN = '.Sections'
SECTION_KEY_PATTERN = '[{secname}]'
SECTION_ADD_PATTERN = SECTIONS_ADD_PATTERN + SECTION_KEY_PATTERN
GENERIC_KEY_PATTERN = '[{key}]'

# TODO: Symbols


class ErrorWithCode(Exception):
    def __init__(self, code):
        self.code = code

    def __str__(self)->str:
        return repr(self.code)


class State(object):

    def __init__(self):
        self.reset_client()

    def require_client(self):
        if self.client is None:
            raise RuntimeError("Not connected")
        return self.client

    def require_no_client(self):
        if self.client != None:
            raise RuntimeError("Already connected")

    def reset_client(self):
        self.client = None
        self.reset_trace()

    def require_trace(self):
        if self.trace is None:
            raise RuntimeError("No trace active")
        return self.trace

    def require_no_trace(self):
        if self.trace != None:
            raise RuntimeError("Trace already started")

    def reset_trace(self):
        self.trace = None
        util.set_convenience_variable('_ghidra_tracing', "false")
        self.reset_tx()

    def require_tx(self):
        if self.tx is None:
            raise RuntimeError("No transaction")
        return self.tx

    def require_no_tx(self):
        if self.tx != None:
            raise RuntimeError("Transaction already started")

    def reset_tx(self):
        self.tx = None


STATE = State()


def ghidra_trace_connect(address=None):
    """
    Connect Python to Ghidra for tracing

    Address must be of the form 'host:port'
    """

    STATE.require_no_client()
    if address is None:
        raise RuntimeError(
            "'ghidra_trace_connect': missing required argument 'address'")

    parts = address.split(':')
    if len(parts) != 2:
        raise RuntimeError("address must be in the form 'host:port'")
    host, port = parts
    try:
        c = socket.socket()
        c.connect((host, int(port)))
        # TODO: Can we get version info from the DLL?
        STATE.client = Client(c, "dbgeng.dll", methods.REGISTRY)
        print(f"Connected to {STATE.client.description} at {address}")
    except ValueError:
        raise RuntimeError("port must be numeric")


def ghidra_trace_listen(address='0.0.0.0:0'):
    """
    Listen for Ghidra to connect for tracing

    Takes an optional address for the host and port on which to listen. Either
    the form 'host:port' or just 'port'. If omitted, it will bind to an
    ephemeral port on all interfaces. If only the port is given, it will bind to
    that port on all interfaces. This command will block until the connection is
    established.
    """

    STATE.require_no_client()
    parts = address.split(':')
    if len(parts) == 1:
        host, port = '0.0.0.0', parts[0]
    elif len(parts) == 2:
        host, port = parts
    else:
        raise RuntimeError("address must be 'port' or 'host:port'")

    try:
        s = socket.socket()
        s.bind((host, int(port)))
        host, port = s.getsockname()
        s.listen(1)
        print("Listening at {}:{}...".format(host, port))
        c, (chost, cport) = s.accept()
        s.close()
        print("Connection from {}:{}".format(chost, cport))
        STATE.client = Client(c, "dbgeng.dll", methods.REGISTRY)
    except ValueError:
        raise RuntimeError("port must be numeric")


def ghidra_trace_disconnect():
    """Disconnect Python from Ghidra for tracing"""

    STATE.require_client().close()
    STATE.reset_client()


def compute_name(progname=None):
    if progname is None:
        try:
            buffer = util.GetCurrentProcessExecutableName()
            progname = buffer.decode('utf-8')
        except Exception:
            return 'pydbg/noname'
    return 'pydbg/' + re.split(r'/|\\', progname)[-1]


def start_trace(name):
    language, compiler = arch.compute_ghidra_lcsp()
    STATE.trace = STATE.client.create_trace(name, language, compiler)
    # TODO: Is adding an attribute like this recommended in Python?
    STATE.trace.memory_mapper = arch.compute_memory_mapper(language)
    STATE.trace.register_mapper = arch.compute_register_mapper(language)

    parent = os.path.dirname(inspect.getfile(inspect.currentframe()))
    schema_fn = os.path.join(parent, 'schema.xml')
    with open(schema_fn, 'r') as schema_file:
        schema_xml = schema_file.read()
    with STATE.trace.open_tx("Create Root Object"):
<<<<<<< HEAD
        root = STATE.trace.create_root_object(schema_xml, 'DbgengSession')
=======
        root = STATE.trace.create_root_object(schema_xml, 'Root')
>>>>>>> 2c69ffb0
        root.set_value('_display', util.DBG_VERSION.full + ' via pybag')
    util.set_convenience_variable('_ghidra_tracing', "true")


def ghidra_trace_start(name=None):
    """Start a Trace in Ghidra"""

    STATE.require_client()
    name = compute_name(name)
    STATE.require_no_trace()
    start_trace(name)


def ghidra_trace_stop():
    """Stop the Trace in Ghidra"""

    STATE.require_trace().close()
    STATE.reset_trace()


def ghidra_trace_restart(name=None):
    """Restart or start the Trace in Ghidra"""

    STATE.require_client()
    if STATE.trace != None:
        STATE.trace.close()
        STATE.reset_trace()
    name = compute_name(name)
    start_trace(name)


@util.dbg.eng_thread
def ghidra_trace_create(command=None, initial_break=True, timeout=DbgEng.WAIT_INFINITE, start_trace=True):
    """
    Create a session.
    """

    dbg = util.dbg._base
    if command != None:
        dbg._client.CreateProcess(command, DbgEng.DEBUG_PROCESS)
        if initial_break:
            dbg._control.AddEngineOptions(DbgEng.DEBUG_ENGINITIAL_BREAK)
        dbg.wait(timeout)
    if start_trace:
        ghidra_trace_start(command)


@util.dbg.eng_thread
def ghidra_trace_kill():
    """
    Kill a session.
    """

    dbg = util.dbg._base
    dbg._client.TerminateCurrentProcess()
    try:
        dbg.wait()
    except exception.E_UNEXPECTED_Error:
        # Expect the unexpected, I guess.
        pass


def ghidra_trace_info():
    """Get info about the Ghidra connection"""

    if STATE.client is None:
        print("Not connected to Ghidra")
        return
    host, port = STATE.client.s.getpeername()
    print(f"Connected to {STATE.client.description} at {host}:{port}")
    if STATE.trace is None:
        print("No trace")
        return
    print("Trace active")


def ghidra_trace_info_lcsp():
    """
    Get the selected Ghidra language-compiler-spec pair. 
    """

    language, compiler = arch.compute_ghidra_lcsp()
    print("Selected Ghidra language: {}".format(language))
    print("Selected Ghidra compiler: {}".format(compiler))


def ghidra_trace_txstart(description="tx"):
    """
    Start a transaction on the trace
    """

    STATE.require_no_tx()
    STATE.tx = STATE.require_trace().start_tx(description, undoable=False)


def ghidra_trace_txcommit():
    """
    Commit the current transaction
    """

    STATE.require_tx().commit()
    STATE.reset_tx()


def ghidra_trace_txabort():
    """
    Abort the current transaction

    Use only in emergencies.
    """

    tx = STATE.require_tx()
    print("Aborting trace transaction!")
    tx.abort()
    STATE.reset_tx()


@contextmanager
def open_tracked_tx(description):
    with STATE.require_trace().open_tx(description) as tx:
        STATE.tx = tx
        yield tx
    STATE.reset_tx()


def ghidra_trace_save():
    """
    Save the current trace
    """

    STATE.require_trace().save()


def ghidra_trace_new_snap(description=None):
    """
    Create a new snapshot

    Subsequent modifications to machine state will affect the new snapshot.
    """

    description = str(description)
    STATE.require_tx()
    return {'snap': STATE.require_trace().snapshot(description)}


def ghidra_trace_set_snap(snap=None):
    """
    Go to a snapshot

    Subsequent modifications to machine state will affect the given snapshot.
    """

    STATE.require_trace().set_snap(int(snap))


def quantize_pages(start, end):
    return (start // PAGE_SIZE * PAGE_SIZE, (end+PAGE_SIZE-1) // PAGE_SIZE*PAGE_SIZE)


@util.dbg.eng_thread
def put_bytes(start, end, pages, display_result):
    trace = STATE.require_trace()
    if pages:
        start, end = quantize_pages(start, end)
    nproc = util.selected_process()
    if end - start <= 0:
        return {'count': 0}
    try:
        buf = util.dbg._base.read(start, end - start)
    except OSError:
        return {'count': 0}

    count = 0
    if buf != None:
        base, addr = trace.memory_mapper.map(nproc, start)
        if base != addr.space:
            trace.create_overlay_space(base, addr.space)
        count = trace.put_bytes(addr, buf)
        if display_result:
            print("Wrote {} bytes".format(count))
    return {'count': count}


def eval_address(address):
    try:
        return util.parse_and_eval(address)
    except Exception:
        raise RuntimeError("Cannot convert '{}' to address".format(address))


def eval_range(address, length):
    start = eval_address(address)
    try:
        end = start + util.parse_and_eval(length)
    except Exception as e:
        raise RuntimeError("Cannot convert '{}' to length".format(length))
    return start, end


def putmem(address, length, pages=True, display_result=True):
    start, end = eval_range(address, length)
    return put_bytes(start, end, pages, display_result)


def ghidra_trace_putmem(address, length, pages=True):
    """
    Record the given block of memory into the Ghidra trace.
    """

    STATE.require_tx()
    return putmem(address, length, pages, True)


def ghidra_trace_putval(items):
    """
    Record the given value into the Ghidra trace, if it's in memory.
    """

    items = items.split(" ")
    value = items[0]
    pages = items[1] if len(items) > 1 else True

    STATE.require_tx()
    try:
        start = util.parse_and_eval(value)
    except e:
        raise RuntimeError("Value '{}' has no address".format(value))
    end = start + int(start.GetType().GetByteSize())
    return put_bytes(start, end, pages, True)


def putmem_state(address, length, state, pages=True):
    STATE.trace.validate_state(state)
    start, end = eval_range(address, length)
    if pages:
        start, end = quantize_pages(start, end)
    nproc = util.selected_process()
    base, addr = STATE.trace.memory_mapper.map(nproc, start)
    if base != addr.space and state != 'unknown':
        trace.create_overlay_space(base, addr.space)
    STATE.trace.set_memory_state(addr.extend(end - start), state)


def ghidra_trace_putmem_state(address, length, state, pages=True):
    """
    Set the state of the given range of memory in the Ghidra trace.
    """

    STATE.require_tx()
    return putmem_state(address, length, state, pages)


def ghidra_trace_delmem(address, length):
    """
    Delete the given range of memory from the Ghidra trace.

    Why would you do this? Keep in mind putmem quantizes to full pages by
    default, usually to take advantage of spatial locality. This command does
    not quantize. You must do that yourself, if necessary.
    """

    STATE.require_tx()
    start, end = eval_range(address, length)
    nproc = util.selected_process()
    base, addr = STATE.trace.memory_mapper.map(nproc, start)
    # Do not create the space. We're deleting stuff.
    STATE.trace.delete_bytes(addr.extend(end - start))


@util.dbg.eng_thread
def putreg():
    if util.dbg.use_generics:
        nproc = util.selected_process()
        if nproc < 0:
            return
        nthrd = util.selected_thread()
        rpath = REGS_PATTERN.format(procnum=nproc, tnum=nthrd)
        create_generic(rpath)
        STATE.trace.create_overlay_space('register', rpath)
        path = USER_REGS_PATTERN.format(procnum=nproc, tnum=nthrd)
        (values, keys) = create_generic(path)
        return {'missing': STATE.trace.put_registers(rpath, values)}

    nproc = util.selected_process()
    if nproc < 0:
        return
    nthrd = util.selected_thread()
    space = REGS_PATTERN.format(procnum=nproc, tnum=nthrd)
    STATE.trace.create_overlay_space('register', space)
    robj = STATE.trace.create_object(space)
    robj.insert()
    mapper = STATE.trace.register_mapper
    values = []
    regs = util.dbg._base.reg
    for i in range(0, len(regs)):
        name = regs._reg.GetDescription(i)[0]
        value = regs._get_register_by_index(i)
        try:
            values.append(mapper.map_value(nproc, name, value))
            robj.set_value(name, hex(value))
        except Exception:
            pass
    return {'missing': STATE.trace.put_registers(space, values)}


def ghidra_trace_putreg():
    """
    Record the given register group for the current frame into the Ghidra trace.

    If no group is specified, 'all' is assumed.
    """

    STATE.require_tx()
    putreg()


@util.dbg.eng_thread
def ghidra_trace_delreg(group='all'):
    """
    Delete the given register group for the curent frame from the Ghidra trace.

    Why would you do this? If no group is specified, 'all' is assumed.
    """

    STATE.require_tx()
    nproc = util.selected_process()
    nthrd = util.selected_thread()
    space = REGS_PATTERN.format(procnum=nproc, tnum=nthrd)
    mapper = STATE.trace.register_mapper
    names = []
    regs = util.dbg._base.reg
    for i in range(0, len(regs)):
        name = regs._reg.GetDescription(i)[0]
        names.append(mapper.map_name(nproc, name))
    STATE.trace.delete_registers(space, names)


def ghidra_trace_create_obj(path=None):
    """
    Create an object in the Ghidra trace.

    The new object is in a detached state, so it may not be immediately
    recognized by the Debugger GUI. Use 'ghidra_trace_insert-obj' to finish the
    object, after all its required attributes are set.
    """

    STATE.require_tx()
    obj = STATE.trace.create_object(path)
    obj.insert()
    print("Created object: id={}, path='{}'".format(obj.id, obj.path))


def ghidra_trace_insert_obj(path):
    """
    Insert an object into the Ghidra trace.
    """

    # NOTE: id parameter is probably not necessary, since this command is for
    # humans.
    STATE.require_tx()
    span = STATE.trace.proxy_object_path(path).insert()
    print("Inserted object: lifespan={}".format(span))


def ghidra_trace_remove_obj(path):
    """
    Remove an object from the Ghidra trace.

    This does not delete the object. It just removes it from the tree for the
    current snap and onwards.
    """

    STATE.require_tx()
    STATE.trace.proxy_object_path(path).remove()


def to_bytes(value):
    return bytes(ord(value[i]) if type(value[i]) == str else int(value[i]) for i in range(0, len(value)))


def to_string(value, encoding):
    b = bytes(ord(value[i]) if type(value[i]) == str else int(
        value[i]) for i in range(0, len(value)))
    return str(b, encoding)


def to_bool_list(value):
    return [bool(value[i]) for i in range(0, len(value))]


def to_int_list(value):
    return [ord(value[i]) if type(value[i]) == str else int(value[i]) for i in range(0, len(value))]


def to_short_list(value):
    return [ord(value[i]) if type(value[i]) == str else int(value[i]) for i in range(0, len(value))]


def to_string_list(value, encoding):
    return [to_string(value[i], encoding) for i in range(0, len(value))]


def eval_value(value, schema=None):
    if schema == sch.CHAR or schema == sch.BYTE or schema == sch.SHORT or schema == sch.INT or schema == sch.LONG or schema == None:
        value = util.parse_and_eval(value)
        return value, schema
    if schema == sch.ADDRESS:
        value = util.parse_and_eval(value)
        nproc = util.selected_process()
        base, addr = STATE.trace.memory_mapper.map(nproc, value)
        return (base, addr), sch.ADDRESS
    if type(value) != str:
        value = eval("{}".format(value))
    if schema == sch.BOOL_ARR:
        return to_bool_list(value), schema
    if schema == sch.BYTE_ARR:
        return to_bytes(value), schema
    if schema == sch.SHORT_ARR:
        return to_short_list(value), schema
    if schema == sch.INT_ARR:
        return to_int_list(value), schema
    if schema == sch.LONG_ARR:
        return to_int_list(value), schema
    if schema == sch.STRING_ARR:
        return to_string_list(value, 'utf-8'), schema
    if schema == sch.CHAR_ARR:
        return to_string(value, 'utf-8'), sch.CHAR_ARR
    if schema == sch.STRING:
        return to_string(value, 'utf-8'), sch.STRING

    return value, schema


def ghidra_trace_set_value(path: str, key: str, value, schema=None):
    """
    Set a value (attribute or element) in the Ghidra trace's object tree.

    A void value implies removal. 
    NOTE: The type of an expression may be subject to the dbgeng's current 
    language. which current defaults to DEBUG_EXPR_CPLUSPLUS (vs DEBUG_EXPR_MASM). 
    For most non-primitive cases, we are punting to the Python API.
    """
    schema = None if schema is None else sch.Schema(schema)
    STATE.require_tx()
    if schema == sch.OBJECT:
        val = STATE.trace.proxy_object_path(value)
    else:
        val, schema = eval_value(value, schema)
        if schema == sch.ADDRESS:
            base, addr = val
            val = addr
            if base != addr.space:
                trace.create_overlay_space(base, addr.space)
    STATE.trace.proxy_object_path(path).set_value(key, val, schema)


def ghidra_trace_retain_values(path: str, keys: str):
    """
    Retain only those keys listed, settings all others to null.

    Takes a list of keys to retain. The first argument may optionally be one of
    the following:

        --elements To set all other elements to null (default)
        --attributes To set all other attributes to null
        --both To set all other values (elements and attributes) to null

    If, for some reason, one of the keys to retain would be mistaken for this
    switch, then the switch is required. Only the first argument is taken as the
    switch. All others are taken as keys.
    """

    keys = keys.split(" ")

    STATE.require_tx()
    kinds = 'elements'
    if keys[0] == '--elements':
        kinds = 'elements'
        keys = keys[1:]
    elif keys[0] == '--attributes':
        kinds = 'attributes'
        keys = keys[1:]
    elif keys[0] == '--both':
        kinds = 'both'
        keys = keys[1:]
    elif keys[0].startswith('--'):
        raise RuntimeError("Invalid argument: " + keys[0])
    STATE.trace.proxy_object_path(path).retain_values(keys, kinds=kinds)


def ghidra_trace_get_obj(path):
    """
    Get an object descriptor by its canonical path.

    This isn't the most informative, but it will at least confirm whether an
    object exists and provide its id.
    """

    trace = STATE.require_trace()
    object = trace.get_object(path)
    print("{}\t{}".format(object.id, object.path))


class TableColumn(object):
    def __init__(self, head):
        self.head = head
        self.contents = [head]
        self.is_last = False

    def add_data(self, data):
        self.contents.append(str(data))

    def finish(self):
        self.width = max(len(d) for d in self.contents) + 1

    def print_cell(self, i):
        print(
            self.contents[i] if self.is_last else self.contents[i].ljust(self.width), end='')


class Tabular(object):
    def __init__(self, heads):
        self.columns = [TableColumn(h) for h in heads]
        self.columns[-1].is_last = True
        self.num_rows = 1

    def add_row(self, datas):
        for c, d in zip(self.columns, datas):
            c.add_data(d)
        self.num_rows += 1

    def print_table(self):
        for c in self.columns:
            c.finish()
        for rn in range(self.num_rows):
            for c in self.columns:
                c.print_cell(rn)
            print('')


def val_repr(value):
    if isinstance(value, TraceObject):
        return value.path
    elif isinstance(value, Address):
        return '{}:{:08x}'.format(value.space, value.offset)
    return repr(value)


def print_values(values):
    table = Tabular(['Parent', 'Key', 'Span', 'Value', 'Type'])
    for v in values:
        table.add_row(
            [v.parent.path, v.key, v.span, val_repr(v.value), v.schema])
    table.print_table()


def ghidra_trace_get_values(pattern):
    """
    List all values matching a given path pattern.
    """

    trace = STATE.require_trace()
    values = trace.get_values(pattern)
    print_values(values)


def ghidra_trace_get_values_rng(address, length):
    """
    List all values intersecting a given address range.
    """

    trace = STATE.require_trace()
    start, end = eval_range(address, length)
    nproc = util.selected_process()
    base, addr = trace.memory_mapper.map(nproc, start)
    # Do not create the space. We're querying. No tx.
    values = trace.get_values_intersecting(addr.extend(end - start))
    print_values(values)


def activate(path=None):
    trace = STATE.require_trace()
    if path is None:
        nproc = util.selected_process()
        if nproc is None:
            path = PROCESSES_PATH
        else:
            nthrd = util.selected_thread()
            if nthrd is None:
                path = PROCESS_PATTERN.format(procnum=nproc)
            else:
                path = THREAD_PATTERN.format(procnum=nproc, tnum=nthrd)
    trace.proxy_object_path(path).activate()


def ghidra_trace_activate(path=None):
    """
    Activate an object in Ghidra's GUI.

    This has no effect if the current trace is not current in Ghidra. If path is
    omitted, this will activate the current frame.
    """

    activate(path)


def ghidra_trace_disassemble(address):
    """
    Disassemble starting at the given seed.

    Disassembly proceeds linearly and terminates at the first branch or unknown
    memory encountered.
    """

    STATE.require_tx()
    start = eval_address(address)
    nproc = util.selected_process()
    base, addr = STATE.trace.memory_mapper.map(nproc, start)
    if base != addr.space:
        trace.create_overlay_space(base, addr.space)

    length = STATE.trace.disassemble(addr)
    print("Disassembled {} bytes".format(length))


@util.dbg.eng_thread
def compute_proc_state(nproc=None):
    status = util.dbg._base._control.GetExecutionStatus()
    if status == DbgEng.DEBUG_STATUS_BREAK:
        return 'STOPPED'
    return 'RUNNING'


def put_processes(running=False):
    # | always displays PID in hex
    # TODO: I'm not sure about the engine id

    # NB: This speeds things up, but desirable?
    if running:
        return

    if util.dbg.use_generics and not running:
        ppath = PROCESSES_PATH
        (values, keys) = create_generic(ppath)
        STATE.trace.proxy_object_path(PROCESSES_PATH).retain_values(keys)
        return

    keys = []
    # Set running=True to avoid process changes, even while stopped
    for i, p in enumerate(util.process_list(running=True)):
        ipath = PROCESS_PATTERN.format(procnum=i)
        keys.append(PROCESS_KEY_PATTERN.format(procnum=i))
        procobj = STATE.trace.create_object(ipath)

        istate = compute_proc_state(i)
        procobj.set_value('_state', istate)
        pid = p[0]
        procobj.set_value('_pid', pid)
        procobj.set_value('_display', '{:x} {:x}'.format(i, pid))
        if len(p) > 1:
            procobj.set_value('Name', str(p[1]))
            procobj.set_value('PEB', hex(p[2]))
        procobj.insert()
    STATE.trace.proxy_object_path(PROCESSES_PATH).retain_values(keys)


def put_state(event_process):
    ipath = PROCESS_PATTERN.format(procnum=event_process)
    procobj = STATE.trace.create_object(ipath)
    state = compute_proc_state(event_process)
    procobj.set_value('_state', state)
    procobj.insert()
    tnum = util.selected_thread()
    if tnum is not None:
        ipath = THREAD_PATTERN.format(procnum=event_process, tnum=tnum)
        threadobj = STATE.trace.create_object(ipath)
        threadobj.set_value('_state', state)
        threadobj.insert()


def ghidra_trace_put_processes():
    """
    Put the list of processes into the trace's Processes list.
    """

    STATE.require_tx()
    with STATE.client.batch() as b:
        put_processes()


@util.dbg.eng_thread
def put_available():
    radix = util.get_convenience_variable('output-radix')
    keys = []
    result = util.dbg._base.cmd(".tlist")
    lines = result.split("\n")
    for i in lines:
        i = i.strip()
        if i == "":
            continue
        if i.startswith("0n") is False:
            continue
        items = i.strip().split(" ")
        id = items[0][2:]
        name = items[1]
        ppath = AVAILABLE_PATTERN.format(pid=id)
        procobj = STATE.trace.create_object(ppath)
        keys.append(AVAILABLE_KEY_PATTERN.format(pid=id))
        pidstr = ('0x{:x}' if radix ==
                  16 else '0{:o}' if radix == 8 else '{}').format(id)
        procobj.set_value('_pid', id)
        procobj.set_value('Name', name)
        procobj.set_value('_display', '{} {}'.format(pidstr, name))
        procobj.insert()
    STATE.trace.proxy_object_path(AVAILABLES_PATH).retain_values(keys)


def ghidra_trace_put_available():
    """
    Put the list of available processes into the trace's Available list.
    """

    STATE.require_tx()
    with STATE.client.batch() as b:
        put_available()


@util.dbg.eng_thread
def put_single_breakpoint(bp, ibobj, nproc, ikeys):
    mapper = STATE.trace.memory_mapper
    bpath = PROC_BREAK_PATTERN.format(procnum=nproc, breaknum=bp.GetId())
    brkobj = STATE.trace.create_object(bpath)
    if bp.GetFlags() & DbgEng.DEBUG_BREAKPOINT_ENABLED:
        status = True
    else:
        status = False
    if bp.GetFlags() & DbgEng.DEBUG_BREAKPOINT_DEFERRED:
        offset = "[Deferred]"
        expr = bp.GetOffsetExpression()
    else:
        address = bp.GetOffset()
        offset = "%016x" % address
        expr = util.dbg._base.get_name_by_offset(address)
    try:
        tid = bp.GetMatchThreadId()
        tid = "%04x" % tid
    except exception.E_NOINTERFACE_Error:
        tid = "****"

    if bp.GetType()[0] == DbgEng.DEBUG_BREAKPOINT_DATA:
        width, prot = bp.GetDataParameters()
        width = str(width)
        prot = {4: 'HW_EXECUTE', 2: 'READ', 1: 'WRITE'}[prot]
    else:
        width = ' '
        prot = 'SW_EXECUTE'

    if address is not None:  # Implies execution break
        base, addr = mapper.map(nproc, address)
        if base != addr.space:
            STATE.trace.create_overlay_space(base, addr.space)
        brkobj.set_value('_range', addr.extend(1))
    elif expr is not None:  # Implies watchpoint
        try:
            address = int(util.parse_and_eval('&({})'.format(expr)))
            base, addr = mapper.map(inf, address)
            if base != addr.space:
                STATE.trace.create_overlay_space(base, addr.space)
            brkobj.set_value('_range', addr.extend(width))
        except Exception as e:
            print("Error: Could not get range for breakpoint: {}".format(e))
        else:  # I guess it's a catchpoint
            pass

    brkobj.set_value('_expression', expr)
    brkobj.set_value('_range', addr.extend(1))
    brkobj.set_value('_kinds', prot)
    brkobj.set_value('Pass Count', bp.GetPassCount())
    brkobj.set_value('Current Pass Count', bp.GetCurrentPassCount())
    brkobj.set_value('Enabled', status)
    brkobj.set_value('Flags', bp.GetFlags())
    if tid != None:
        brkobj.set_value('Match TID', tid)
    brkobj.set_value('Command', bp.GetCommand())
    brkobj.insert()

    k = PROC_BREAK_KEY_PATTERN.format(breaknum=bp.GetId())
    ikeys.append(k)


@util.dbg.eng_thread
def put_breakpoints():
    nproc = util.selected_process()

    # NB: Am leaving this code here in case we change our minds, but the cost
    #  of using put_generic here outweighs the advantage of uniformity
    #
    # if util.dbg.use_generics:
    #    path = PROC_BREAKS_PATTERN.format(procnum=nproc)
    #    (values, keys) = create_generic(path)
    #    STATE.trace.proxy_object_path(path).retain_values(keys)
    #    return

    target = util.get_target()
    ibpath = PROC_BREAKS_PATTERN.format(procnum=nproc)
    ibobj = STATE.trace.create_object(ibpath)
    keys = []
    ikeys = []
    ids = [bpid for bpid in util.dbg._base.breakpoints]
    for bpid in ids:
        try:
            bp = util.dbg._base._control.GetBreakpointById(bpid)
        except exception.E_NOINTERFACE_Error:
            util.dbg._base.breakpoints._remove_stale(bpid)
            continue
        keys.append(PROC_BREAK_KEY_PATTERN.format(breaknum=bpid))
        put_single_breakpoint(bp, ibobj, nproc, ikeys)
    ibobj.insert()
    STATE.trace.proxy_object_path(PROC_BREAKS_PATTERN).retain_values(keys)
    ibobj.retain_values(ikeys)


def ghidra_trace_put_breakpoints():
    """
    Put the current process's breakpoints into the trace.
    """

    STATE.require_tx()
    with STATE.client.batch() as b:
        put_breakpoints()


def put_environment():
    nproc = util.selected_process()
    epath = ENV_PATTERN.format(procnum=nproc)
    envobj = STATE.trace.create_object(epath)
    envobj.set_value('_debugger', 'pydbg')
    envobj.set_value('_arch', arch.get_arch())
    envobj.set_value('_os', arch.get_osabi())
    envobj.set_value('_endian', arch.get_endian())
    envobj.insert()


def ghidra_trace_put_environment():
    """
    Put some environment indicators into the Ghidra trace
    """

    STATE.require_tx()
    with STATE.client.batch() as b:
        put_environment()


@util.dbg.eng_thread
def put_regions():
    nproc = util.selected_process()
    try:
        regions = util.dbg._base.memory_list()
    except Exception:
        regions = []

    mapper = STATE.trace.memory_mapper
    keys = []
    # r : MEMORY_BASIC_INFORMATION64
    for r in regions:
        rpath = REGION_PATTERN.format(procnum=nproc, start=r.BaseAddress)
        keys.append(REGION_KEY_PATTERN.format(start=r.BaseAddress))
        regobj = STATE.trace.create_object(rpath)
        (start_base, start_addr) = map_address(r.BaseAddress)
        regobj.set_value('_range', start_addr.extend(r.RegionSize))
        regobj.set_value('_readable', r.Protect ==
                         None or r.Protect & 0x66 != 0)
        regobj.set_value('_writable', r.Protect ==
                         None or r.Protect & 0xCC != 0)
        regobj.set_value('_executable', r.Protect ==
                         None or r.Protect & 0xF0 != 0)
        regobj.set_value('_offset', hex(r.BaseAddress))
        regobj.set_value('Base', hex(r.BaseAddress))
        regobj.set_value('Size', hex(r.RegionSize))
        regobj.set_value('AllocationBase', hex(r.AllocationBase))
        regobj.set_value('Protect', hex(r.Protect))
        regobj.set_value('Type', hex(r.Type))
        regobj.insert()
    STATE.trace.proxy_object_path(
        MEMORY_PATTERN.format(procnum=nproc)).retain_values(keys)


def ghidra_trace_put_regions():
    """
    Read the memory map, if applicable, and write to the trace's Regions
    """

    STATE.require_tx()
    with STATE.client.batch() as b:
        put_regions()


@util.dbg.eng_thread
def put_modules():
    nproc = util.selected_process()
    if util.dbg.use_generics:
        mpath = MODULES_PATTERN.format(procnum=nproc)
        (values, keys) = create_generic(mpath)
        STATE.trace.proxy_object_path(
            MODULES_PATTERN.format(procnum=nproc)).retain_values(keys)
        return

    target = util.get_target()
    modules = util.dbg._base.module_list()
    mapper = STATE.trace.memory_mapper
    mod_keys = []
    for m in modules:
        name = m[0][0]
        # m[1] : _DEBUG_MODULE_PARAMETERS
        base = m[1].Base
        hbase = hex(base)
        size = m[1].Size
        flags = m[1].Flags
        mpath = MODULE_PATTERN.format(procnum=nproc, modpath=hbase)
        modobj = STATE.trace.create_object(mpath)
        mod_keys.append(MODULE_KEY_PATTERN.format(modpath=hbase))
        modobj.set_value('_module_name', name)
        base_base, base_addr = mapper.map(nproc, base)
        if base_base != base_addr.space:
            STATE.trace.create_overlay_space(base_base, base_addr.space)
        modobj.set_value('_range', base_addr.extend(size))
        modobj.set_value('Name', name)
        modobj.set_value('Base', hbase)
        modobj.set_value('Size', hex(size))
        modobj.set_value('Flags', hex(size))
        modobj.insert()

        # TODO:  would be nice to list sections, but currently we have no API for
        #     it as far as I am aware
        # sec_keys = []
        # STATE.trace.proxy_object_path(
        #     mpath + SECTIONS_ADD_PATTERN).retain_values(sec_keys)

    STATE.trace.proxy_object_path(MODULES_PATTERN.format(
        procnum=nproc)).retain_values(mod_keys)


def ghidra_trace_put_modules():
    """
    Gather object files, if applicable, and write to the trace's Modules
    """

    STATE.require_tx()
    with STATE.client.batch() as b:
        put_modules()


def convert_state(t):
    if t.IsSuspended():
        return 'SUSPENDED'
    if t.IsStopped():
        return 'STOPPED'
    return 'RUNNING'


def compute_thread_display(i, pid, tid, t):
    if len(t) > 1:
        return '{:x} {:x}:{:x} {}'.format(i, pid, tid, t[2])
    return '{:x} {:x}:{:x}'.format(i, pid, tid)


def put_threads(running=False):
    # ~ always displays PID:TID in hex
    # TODO: I'm not sure about the engine id

    # NB: This speeds things up, but desirable?
    if running:
        return

    nproc = util.selected_process()
    if nproc is None:
        return
    if util.dbg.use_generics and not running:
        tpath = THREADS_PATTERN.format(procnum=nproc)
        (values, keys) = create_generic(tpath)
        STATE.trace.proxy_object_path(
            THREADS_PATTERN.format(procnum=nproc)).retain_values(keys)
        return

    pid = util.dbg.pid

    keys = []
    # Set running=True to avoid thread changes, even while stopped
    for i, t in enumerate(util.thread_list(running=True)):
        tpath = THREAD_PATTERN.format(procnum=nproc, tnum=i)
        tobj = STATE.trace.create_object(tpath)
        keys.append(THREAD_KEY_PATTERN.format(tnum=i))

        tid = t[0]
        tobj.set_value('_tid', tid)
        tobj.set_value('_short_display',
                       '{:x} {:x}:{:x}'.format(i, pid, tid))
        tobj.set_value('_display', compute_thread_display(i, pid, tid, t))
        if len(t) > 1:
            tobj.set_value('TEB', hex(t[1]))
            tobj.set_value('Name', t[2])
        tobj.insert()
    STATE.trace.proxy_object_path(
        THREADS_PATTERN.format(procnum=nproc)).retain_values(keys)


def put_event_thread(nthrd=None):
    nproc = util.selected_process()
    # Assumption: Event thread is selected by pydbg upon stopping
    if nthrd is None:
        nthrd = util.selected_thread()
    if nthrd != None:
        tpath = THREAD_PATTERN.format(procnum=nproc, tnum=nthrd)
        tobj = STATE.trace.proxy_object_path(tpath)
    else:
        tobj = None
    STATE.trace.proxy_object_path('').set_value('_event_thread', tobj)


def ghidra_trace_put_threads():
    """
    Put the current process's threads into the Ghidra trace
    """

    STATE.require_tx()
    with STATE.client.batch() as b:
        put_threads()


@util.dbg.eng_thread
def put_frames():
    nproc = util.selected_process()
    if nproc < 0:
        return
    nthrd = util.selected_thread()
    if nthrd is None:
        return

    if util.dbg.use_generics:
        path = STACK_PATTERN.format(procnum=nproc, tnum=nthrd)
        (values, keys) = create_generic(path)
        STATE.trace.proxy_object_path(path).retain_values(keys)
        return

    mapper = STATE.trace.memory_mapper
    keys = []
    # f : _DEBUG_STACK_FRAME
    for f in util.dbg._base.backtrace_list():
        fpath = FRAME_PATTERN.format(
            procnum=nproc, tnum=nthrd, level=f.FrameNumber)
        fobj = STATE.trace.create_object(fpath)
        keys.append(FRAME_KEY_PATTERN.format(level=f.FrameNumber))
        base, pc = mapper.map(nproc, f.InstructionOffset)
        if base != pc.space:
            STATE.trace.create_overlay_space(base, pc.space)
        fobj.set_value('_pc', pc)
        fobj.set_value('InstructionOffset', hex(f.InstructionOffset))
        fobj.set_value('StackOffset', hex(f.StackOffset))
        fobj.set_value('ReturnOffset', hex(f.ReturnOffset))
        fobj.set_value('FrameOffset', hex(f.FrameOffset))
        fobj.set_value('_display', "#{} {}".format(
            f.FrameNumber, hex(f.InstructionOffset)))
        fobj.insert()
    STATE.trace.proxy_object_path(STACK_PATTERN.format(
        procnum=nproc, tnum=nthrd)).retain_values(keys)


def ghidra_trace_put_frames():
    """
    Put the current thread's frames into the Ghidra trace
    """

    STATE.require_tx()
    with STATE.client.batch() as b:
        put_frames()


def update_by_container(np, index, obj):
    if np.endswith("Processes") or np.endswith("Threads"):
        istate = compute_proc_state(index)
        obj.set_value('_state', istate)
    if np.endswith("Processes"):
        create_generic(obj.path)
        id = util.get_proc_id(index)
        obj.set_value('_pid', index)
        obj.set_value('_display', '{:x} {:x}'.format(id, index))
    if np.endswith("Breakpoints"):
        create_generic(obj.path)
        #id = util.get_thread_id(index)
        #obj.set_value('_tid', index)
        #obj.set_value('_display','{:x} {:x}'.format(id, index))
    if np.endswith("Threads"):
        create_generic(obj.path)
        id = util.get_thread_id(index)
        obj.set_value('_tid', index)
        obj.set_value('_display', '{:x} {:x}'.format(id, index))
    if np.endswith("Frames"):
        mo = util.get_object(obj.path)
        map = util.get_attributes(mo)
        attr = map["Attributes"]
        if attr is None:
            return
        create_generic(obj.path+".Attributes")
        map = util.get_attributes(attr)
        pc = util.get_value(map["InstructionOffset"])
        (pc_base, pc_addr) = map_address(pc)
        obj.set_value('_pc', pc_addr)
        obj.set_value('_display', '#{:x} 0x{:x}'.format(index, pc))
    if np.endswith("Modules"):
        create_generic(obj.path)
        mo = util.get_object(obj.path)
        map = util.get_attributes(mo)
        base = util.get_value(map["BaseAddress"])
        size = util.get_value(map["Size"])
        name = util.get_value(map["Name"])
        obj.set_value('_module_name', '{}'.format(name))
        (base_base, base_addr) = map_address(base)
        obj.set_value('_range', base_addr.extend(size))
        obj.set_value('_display', '{:x} {:x} {}'.format(index, base, name))
        obj.set_value('Base', hex(base))


def create_generic(path):
    obj = STATE.trace.create_object(path)
    obj.insert()
    result = put_generic(obj)
    return result


def put_generic(node):
    #print(f"put_generic: {node}")
    nproc = util.selected_process()
    if nproc is None:
        return
    nthrd = util.selected_thread()

    mapper = STATE.trace.memory_mapper
    mo = util.get_object(node.path)
    kind = util.get_kind(mo)
    type = util.get_type(mo)
    vstr = util.get_value(mo)
    if kind is not None:
        node.set_value("_kind", kind)
    if type is not None:
        node.set_value("_type", type.value)
    # print(f"MO={mo}")
    attributes = util.get_attributes(mo)
    # print(f"ATTR={attributes}")
    mapper = STATE.trace.register_mapper
    values = []
    for key, value in attributes.items():
        if value is None:
            continue
        kind = util.get_kind(value)
        vstr = util.get_value(value)
        #print(f"key={key} kind={kind} value={vstr} type={type}")
        if kind == ModelObjectKind.PROPERTY_ACCESSOR.value or  \
           kind == ModelObjectKind.SYNTHETIC.value or \
           kind == ModelObjectKind.METHOD.value:
            if vstr is not None:
                key += " : " + vstr
            apath = node.path+'.'+key
            aobj = STATE.trace.create_object(apath)
            aobj.insert()
        else:
            try:
                if node.path.endswith('.User'):
                    values.append(mapper.map_value(nproc, key, vstr))
                node.set_value(key, hex(vstr))
            except Exception as e:
                pass  # Error is printed by another mechanism
    elements = util.get_elements(mo)
    # print(f"ELEM={elements}")
    keys = []
    for el in elements:
        index = el[0]
        key = GENERIC_KEY_PATTERN.format(key=index)
        lpath = node.path+key
        lobj = STATE.trace.create_object(lpath)
        update_by_container(node.path, index, lobj)
        lobj.insert()
        keys.append(key)
    node.retain_values(keys)
    return (values, keys)


def map_address(address):
    nproc = util.selected_process()
    mapper = STATE.trace.memory_mapper
    base, addr = mapper.map(nproc, address)
    if base != addr.space:
        STATE.trace.create_overlay_space(base, addr.space)
    return (base, addr)


def ghidra_trace_put_generic(node):
    """
    Put the current thread's frames into the Ghidra trace
    """

    STATE.require_tx()
    with STATE.client.batch() as b:
        put_generic(node)


def ghidra_trace_put_all():
    """
    Put everything currently selected into the Ghidra trace
    """

    STATE.require_tx()
    with STATE.client.batch() as b:
        put_available()
        put_processes()
        put_environment()
        put_regions()
        put_modules()
        put_threads()
        put_frames()
        put_breakpoints()
        put_available()
        ghidra_trace_putreg()
        ghidra_trace_putmem(util.get_pc(), 1)
        ghidra_trace_putmem(util.get_sp(), 1)


def ghidra_trace_install_hooks():
    """
    Install hooks to trace in Ghidra
    """

    hooks.install_hooks()


def ghidra_trace_remove_hooks():
    """
    Remove hooks to trace in Ghidra

    Using this directly is not recommended, unless it seems the hooks are
    preventing pydbg or other extensions from operating. Removing hooks will break
    trace synchronization until they are replaced.
    """

    hooks.remove_hooks()


def ghidra_trace_sync_enable():
    """
    Synchronize the current process with the Ghidra trace

    This will automatically install hooks if necessary. The goal is to record
    the current frame, thread, and process into the trace immediately, and then
    to append the trace upon stopping and/or selecting new frames. This action
    is effective only for the current process. This command must be executed
    for each individual process you'd like to synchronize. In older versions of
    pydbg, certain events cannot be hooked. In that case, you may need to execute
    certain "trace put" commands manually, or go without.

    This will have no effect unless or until you start a trace.
    """

    hooks.install_hooks()
    hooks.enable_current_process()


def ghidra_trace_sync_disable():
    """
    Cease synchronizing the current process with the Ghidra trace

    This is the opposite of 'ghidra_trace_sync-disable', except it will not
    automatically remove hooks.
    """

    hooks.disable_current_process()


def ghidra_util_wait_stopped(timeout=1):
    """
    Spin wait until the selected thread is stopped.
    """

    start = time.time()
    t = util.selected_thread()
    if t is None:
        return
    while not t.IsStopped() and not t.IsSuspended():
        t = util.selected_thread()  # I suppose it could change
        time.sleep(0.1)
        if time.time() - start > timeout:
            raise RuntimeError('Timed out waiting for thread to stop')


def get_prompt_text():
    try:
        return util.dbg.get_prompt_text()
    except util.DebuggeeRunningException:
        return 'Running>'


@util.dbg.eng_thread
def exec_cmd(cmd):
    dbg = util.dbg
    dbg.cmd(cmd, quiet=False)
    stat = dbg.exec_status()
    if stat != 'BREAK':
        dbg.wait()


def repl():
    print("")
    print("This is the Windows Debugger REPL. To drop to Python, type .exit")
    while True:
        print(get_prompt_text(), end=' ')
        try:
            cmd = input().strip()
            if cmd == '':
                continue
            elif cmd == '.exit':
                break
            exec_cmd(cmd)
        except KeyboardInterrupt as e:
            util.dbg.interrupt()
        except util.DebuggeeRunningException as e:
            print("")
            print("Debuggee is Running. Use Ctrl-C to interrupt.")
        except BaseException as e:
            pass  # Error is printed by another mechanism
    print("")
    print("You have left the Windows Debugger REPL and are now at the Python "
          "interpreter.")
    print("To re-enter, type repl()")<|MERGE_RESOLUTION|>--- conflicted
+++ resolved
@@ -212,11 +212,7 @@
     with open(schema_fn, 'r') as schema_file:
         schema_xml = schema_file.read()
     with STATE.trace.open_tx("Create Root Object"):
-<<<<<<< HEAD
-        root = STATE.trace.create_root_object(schema_xml, 'DbgengSession')
-=======
         root = STATE.trace.create_root_object(schema_xml, 'Root')
->>>>>>> 2c69ffb0
         root.set_value('_display', util.DBG_VERSION.full + ' via pybag')
     util.set_convenience_variable('_ghidra_tracing', "true")
 
