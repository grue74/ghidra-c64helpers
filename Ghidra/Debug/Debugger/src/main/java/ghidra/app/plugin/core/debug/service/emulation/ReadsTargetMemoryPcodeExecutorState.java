--- conflicted
+++ resolved
@@ -64,17 +64,12 @@
 			Msg.warn(this, "Emulator read from UNKNOWN state: " + unknown);
 		}
 
-<<<<<<< HEAD
 		protected boolean fillUnknownWithRecorder(AddressSet unknown) {
 			if (!isLive()) {
 				return false;
 			}
-			waitTimeout(recorder.captureProcessMemory(unknown, TaskMonitor.DUMMY));
+			waitTimeout(recorder.captureProcessMemory(unknown, TaskMonitor.DUMMY, false));
 			return true;
-=======
-		protected void fillUnknownWithRecorder(AddressSet unknown) {
-			waitTimeout(recorder.captureProcessMemory(unknown, TaskMonitor.DUMMY, false));
->>>>>>> 169d9859
 		}
 
 		private boolean fillUnknownWithStaticImages(AddressSet unknown) {
