--- conflicted
+++ resolved
@@ -31,24 +31,6 @@
 
 . ../support/lldbsetuputils.sh
 
-<<<<<<< HEAD
-if [ -z "$OPT_ARCH" ]
-then
-  archcmd=
-else
-  archcmd=("-o" "settings set target.default-arch $OPT_ARCH")
-fi
-
-"$OPT_LLDB_PATH" \
-  -o "version" \
-  -o "script import ghidralldb" \
-  "${archcmd[@]}" \
-  -o "kdp-remote $OPT_HOST" \
-  -o "ghidra trace connect \"$GHIDRA_TRACE_RMI_ADDR\"" \
-  -o "ghidra trace start" \
-  -o "ghidra trace sync-enable" \
-  -o "ghidra trace sync-synth-stopped"
-=======
 pypathTrace=$(ghidra-module-pypath "Debug/Debugger-rmi-trace")
 pypathLldb=$(ghidra-module-pypath "Debug/Debugger-agent-lldb")
 export PYTHONPATH=$pypathLldb:$pypathTrace:$PYTHONPATH
@@ -59,5 +41,4 @@
 
 	"${args[@]}"
 }
-launch-lldb
->>>>>>> 87db26d4
+launch-lldb