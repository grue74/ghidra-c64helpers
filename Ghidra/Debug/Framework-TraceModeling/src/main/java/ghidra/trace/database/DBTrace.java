/* ###
 * IP: GHIDRA
 *
 * Licensed under the Apache License, Version 2.0 (the "License");
 * you may not use this file except in compliance with the License.
 * You may obtain a copy of the License at
 * 
 *      http://www.apache.org/licenses/LICENSE-2.0
 * 
 * Unless required by applicable law or agreed to in writing, software
 * distributed under the License is distributed on an "AS IS" BASIS,
 * WITHOUT WARRANTIES OR CONDITIONS OF ANY KIND, either express or implied.
 * See the License for the specific language governing permissions and
 * limitations under the License.
 */
package ghidra.trace.database;

import java.io.IOException;
import java.util.*;
import java.util.function.Consumer;

import org.apache.commons.collections4.collection.CompositeCollection;

import com.google.common.cache.RemovalNotification;
import com.google.common.collect.Range;

import db.DBHandle;
import generic.depends.DependentService;
import generic.depends.err.ServiceConstructionException;
import ghidra.framework.options.Options;
import ghidra.lifecycle.Internal;
import ghidra.program.model.address.*;
import ghidra.program.model.data.*;
import ghidra.program.model.lang.*;
import ghidra.program.util.DefaultLanguageService;
import ghidra.trace.database.address.DBTraceOverlaySpaceAdapter;
import ghidra.trace.database.address.TraceAddressFactory;
import ghidra.trace.database.bookmark.DBTraceBookmarkManager;
import ghidra.trace.database.breakpoint.DBTraceBreakpointManager;
import ghidra.trace.database.context.DBTraceRegisterContextManager;
import ghidra.trace.database.data.DBTraceDataSettingsAdapter;
import ghidra.trace.database.data.DBTraceDataTypeManager;
import ghidra.trace.database.guest.DBTraceObjectRegisterSupport;
import ghidra.trace.database.guest.DBTracePlatformManager;
import ghidra.trace.database.listing.DBTraceCodeManager;
import ghidra.trace.database.listing.DBTraceCommentAdapter;
import ghidra.trace.database.memory.DBTraceMemoryManager;
import ghidra.trace.database.module.DBTraceModuleManager;
import ghidra.trace.database.module.DBTraceStaticMappingManager;
import ghidra.trace.database.program.DBTraceProgramView;
import ghidra.trace.database.program.DBTraceVariableSnapProgramView;
import ghidra.trace.database.property.DBTraceAddressPropertyManager;
import ghidra.trace.database.stack.DBTraceStackManager;
import ghidra.trace.database.symbol.*;
import ghidra.trace.database.target.DBTraceObjectManager;
import ghidra.trace.database.thread.DBTraceThreadManager;
import ghidra.trace.database.time.DBTraceTimeManager;
import ghidra.trace.model.Trace;
import ghidra.trace.model.memory.TraceMemoryRegion;
import ghidra.trace.model.program.TraceProgramView;
import ghidra.trace.model.property.TraceAddressPropertyManager;
import ghidra.trace.model.time.TraceSnapshot;
import ghidra.trace.util.CopyOnWrite.WeakHashCowSet;
import ghidra.trace.util.CopyOnWrite.WeakValueHashCowMap;
import ghidra.trace.util.TraceChangeManager;
import ghidra.trace.util.TraceChangeRecord;
import ghidra.util.*;
import ghidra.util.database.*;
import ghidra.util.datastruct.ListenerSet;
import ghidra.util.exception.CancelledException;
import ghidra.util.exception.VersionException;
import ghidra.util.task.TaskMonitor;

// TODO: Need some subscription model to ensure record lifespans stay within lifespan of threads
// Applies to creation, and to setting end snap
// Also to deleting a thread altogether. 
public class DBTrace extends DBCachedDomainObjectAdapter implements Trace, TraceChangeManager {
	protected static final String TRACE_INFO = "Trace Information";
	protected static final String NAME = "Name";
	protected static final String DATE_CREATED = "Date Created";
	protected static final String BASE_LANGUAGE = "Base Language";
	protected static final String BASE_COMPILER = "Base Compiler";
	protected static final String PLATFORM = "Platform";
	protected static final String EXECUTABLE_PATH = "Executable Location";

	protected static final int DB_TIME_INTERVAL = 500;
	protected static final int DB_BUFFER_SIZE = 1000;

	// NOTE: Using a list ensures they are invalidated in the same order as created
	// Useful since refreshing likely follows the same dependency graph and creation.
	protected List<DBTraceManager> managers = new ArrayList<>(20);

	@DependentService
	protected DBTraceAddressPropertyManager addressPropertyManager;
	@DependentService
	protected DBTraceBookmarkManager bookmarkManager;
	@DependentService
	protected DBTraceBreakpointManager breakpointManager;
	@DependentService
	protected DBTraceCodeManager codeManager;
	@DependentService
	protected DBTraceCommentAdapter commentAdapter;
	@DependentService
	protected DBTraceDataSettingsAdapter dataSettingsAdapter;
	@DependentService
	protected DBTraceDataTypeManager dataTypeManager;
	@DependentService
	protected DBTraceEquateManager equateManager;
	@DependentService
	protected DBTracePlatformManager platformManager;
	@DependentService
	protected DBTraceMemoryManager memoryManager;
	@DependentService
	protected DBTraceModuleManager moduleManager;
	@DependentService
	protected DBTraceObjectManager objectManager;
	@DependentService
	protected DBTraceOverlaySpaceAdapter overlaySpaceAdapter;
	@DependentService
	protected DBTraceReferenceManager referenceManager;
	@DependentService
	protected DBTraceRegisterContextManager registerContextManager;
	@DependentService
	protected DBTraceStackManager stackManager;
	@DependentService
	protected DBTraceStaticMappingManager staticMappingManager;
	@DependentService
	protected DBTraceSymbolManager symbolManager;
	@DependentService
	protected DBTraceThreadManager threadManager;
	@DependentService
	protected DBTraceTimeManager timeManager;

	private final DBCachedObjectStoreFactory storeFactory;

	protected Language baseLanguage;
	protected CompilerSpec baseCompilerSpec;
	protected TraceAddressFactory baseAddressFactory;

	protected DBTraceChangeSet traceChangeSet;
	protected boolean recordChanges = false;

	protected Set<DBTraceTimeViewport> viewports = new WeakHashCowSet<>();
	protected DBTraceVariableSnapProgramView programView;
	protected Set<DBTraceVariableSnapProgramView> programViews = new WeakHashCowSet<>();
	protected Set<TraceProgramView> programViewsView = Collections.unmodifiableSet(programViews);
	protected Map<Long, DBTraceProgramView> fixedProgramViews = new WeakValueHashCowMap<>();
	// NOTE: Can't pre-construct unmodifiableMap(fixedProgramViews), because values()' id changes
	protected ListenerSet<TraceProgramViewListener> viewListeners =
		new ListenerSet<>(TraceProgramViewListener.class);

	public DBTrace(String name, CompilerSpec baseCompilerSpec, Object consumer)
			throws IOException, LanguageNotFoundException {
		super(new DBHandle(), DBOpenMode.CREATE, TaskMonitor.DUMMY, name, DB_TIME_INTERVAL,
			DB_BUFFER_SIZE, consumer);

		this.storeFactory = new DBCachedObjectStoreFactory(this);
		this.baseLanguage = baseCompilerSpec.getLanguage();
		// Need to "downgrade" the compiler spec, so nothing program-specific seeps in
		// TODO: Should there be a TraceCompilerSpec?
		this.baseCompilerSpec =
			baseLanguage.getCompilerSpecByID(baseCompilerSpec.getCompilerSpecID());
		this.baseAddressFactory =
			new TraceAddressFactory(this.baseLanguage, this.baseCompilerSpec);

		try (UndoableTransaction tid = UndoableTransaction.start(this, "Create")) {
			initOptions(DBOpenMode.CREATE);
			init();
		}
		catch (VersionException | CancelledException e) {
			throw new AssertionError(e);
		}
		catch (ServiceConstructionException e) {
			e.unwrap(LanguageNotFoundException.class);
			throw new AssertionError(e);
		}
		changeSet = traceChangeSet = new DBTraceChangeSet();
		recordChanges = true;

		programView = createProgramView(0);
	}

	public DBTrace(DBHandle dbh, DBOpenMode openMode, TaskMonitor monitor, Object consumer)
			throws CancelledException, VersionException, IOException, LanguageNotFoundException {
		super(dbh, openMode, monitor, "Untitled", DB_TIME_INTERVAL, DB_BUFFER_SIZE, consumer);
		this.storeFactory = new DBCachedObjectStoreFactory(this);

		try {
			initOptions(openMode);
			init();
		}
		catch (ServiceConstructionException e) {
			e.unwrap(LanguageNotFoundException.class);
			throw new AssertionError(e);
		}
		changeSet = traceChangeSet = new DBTraceChangeSet();
		recordChanges = true;

		programView = createProgramView(0);
	}

	protected void initOptions(DBOpenMode openMode) throws IOException, CancelledException {
		Options traceInfo = getOptions(TRACE_INFO);
		if (openMode == DBOpenMode.CREATE) {
			traceInfo.setString(NAME, name);
			traceInfo.setDate(DATE_CREATED, new Date());
			traceInfo.setString(BASE_LANGUAGE, baseLanguage.getLanguageID().getIdAsString());
			traceInfo.setString(BASE_COMPILER,
				baseCompilerSpec.getCompilerSpecID().getIdAsString());
		}
		else {
			name = traceInfo.getString(NAME, "Unnamed?");
			baseLanguage = DefaultLanguageService.getLanguageService()
					.getLanguage(
						new LanguageID(traceInfo.getString(BASE_LANGUAGE, null)));
			baseCompilerSpec = baseLanguage.getCompilerSpecByID(
				new CompilerSpecID(traceInfo.getString(BASE_COMPILER, null)));
			baseAddressFactory = new TraceAddressFactory(baseLanguage, baseCompilerSpec);
		}
	}

	protected void fixedProgramViewRemoved(RemovalNotification<Long, DBTraceProgramView> rn) {
		Msg.debug(this, "Dropped cached fixed view at snap=" + rn.getKey());
	}

	@Internal
	public void assertValidAddress(Address pc) {
		if (pc == null) {
			return;
		}
		assertValidSpace(pc.getAddressSpace());
	}

	@Internal
	public void assertValidSpace(AddressSpace as) {
		if (as == AddressSpace.OTHER_SPACE) {
			return;
		}
		if (as == Address.NO_ADDRESS.getAddressSpace()) {
			return;
		}
		if (baseAddressFactory.getAddressSpace(as.getSpaceID()) != as) {
			throw new IllegalArgumentException(
				"AddressSpace '" + as + "' is not in this trace (language=" + getBaseLanguage() +
					")");
		}
	}

	@Override
	public DBTraceChangeSet getChangeSet() {
		return traceChangeSet;
	}

	// Internal
	public DBCachedObjectStoreFactory getStoreFactory() {
		return storeFactory;
	}

	@Override
	public String getDescription() {
		return "Trace";
	}

	protected <T extends DBTraceManager> T createTraceManager(String managerName,
			ManagerSupplier<T> supplier) throws CancelledException, IOException {
		T manager = createManager(managerName, supplier);
		managers.add(manager);
		return manager;
	}

	@DependentService
	protected DBTraceAddressPropertyManager createAddressPropertyManager(
			DBTraceThreadManager threadManager) throws CancelledException, IOException {
		return createTraceManager("Address Property Manager",
			(openMode, monitor) -> new DBTraceAddressPropertyManager(dbh, openMode, rwLock, monitor,
				baseLanguage, this, threadManager));
	}

	@DependentService
	protected DBTraceBookmarkManager createBookmarkManager(DBTraceThreadManager threadManager)
			throws CancelledException, IOException {
		return createTraceManager("Bookmark Manager",
			(openMode, monitor) -> new DBTraceBookmarkManager(dbh, openMode, rwLock, monitor,
				baseLanguage, this, threadManager));
	}

	@DependentService
	protected DBTraceBreakpointManager createBreakpointManager(DBTraceThreadManager threadManager)
			throws CancelledException, IOException {
		return createTraceManager("Breakpoint Manager",
			(openMode, monitor) -> new DBTraceBreakpointManager(dbh, openMode, rwLock, monitor,
				baseLanguage, this, threadManager));
	}

	@DependentService
	protected DBTraceCodeManager createCodeManager(DBTraceThreadManager threadManager,
			DBTracePlatformManager platformManager, DBTraceDataTypeManager dataTypeManager,
			DBTraceOverlaySpaceAdapter overlayAdapter, DBTraceReferenceManager referenceManager)
			throws CancelledException, IOException {
		return createTraceManager("Code Manager",
			(openMode, monitor) -> new DBTraceCodeManager(dbh, openMode, rwLock, monitor,
				baseLanguage, this, threadManager, platformManager, dataTypeManager, overlayAdapter,
				referenceManager));
	}

	@DependentService
	protected DBTraceCommentAdapter createCommentAdapter(DBTraceThreadManager threadManager)
			throws CancelledException, IOException {
		return createTraceManager("Comment Adapter",
			(openMode, monitor) -> new DBTraceCommentAdapter(dbh, openMode, rwLock, monitor,
				baseLanguage, this, threadManager));
	}

	@DependentService
	protected DBTraceDataSettingsAdapter createDataSettingsAdapter(
			DBTraceThreadManager threadManager) throws CancelledException, IOException {
		return createTraceManager("Data Settings Adapter",
			(openMode, monitor) -> new DBTraceDataSettingsAdapter(dbh, openMode, rwLock, monitor,
				baseLanguage, this, threadManager));
	}

	@DependentService
	protected DBTraceDataTypeManager createDataTypeManager()
			throws CancelledException, IOException {
		return createTraceManager("Data Type Manager",
			(openMode, monitor) -> new DBTraceDataTypeManager(dbh, openMode, rwLock, monitor,
				this));
	}

	@DependentService
	protected DBTraceEquateManager createEquateManager(DBTraceThreadManager threadManager)
			throws CancelledException, IOException {
		return createTraceManager("Equate Manager",
			(openMode, monitor) -> new DBTraceEquateManager(dbh, openMode, rwLock, monitor,
				baseLanguage, this, threadManager));
	}

	@DependentService
	protected DBTracePlatformManager createPlatformManager()
			throws CancelledException, IOException {
		return createTraceManager("Language Manager",
			(openMode, monitor) -> new DBTracePlatformManager(dbh, openMode, rwLock, monitor,
				baseCompilerSpec, this));
	}

	@DependentService
	protected DBTraceMemoryManager createMemoryManager(DBTraceThreadManager threadManager,
			DBTraceOverlaySpaceAdapter overlayAdapter) throws IOException, CancelledException {
		return createTraceManager("Memory Manager",
			(openMode, monitor) -> new DBTraceMemoryManager(dbh, openMode, rwLock, monitor,
				baseLanguage, this, threadManager, overlayAdapter));
	}

	@DependentService
	protected DBTraceModuleManager createModuleManager() throws CancelledException, IOException {
		return createTraceManager("Module Manager",
			(openMode, monitor) -> new DBTraceModuleManager(dbh, openMode, rwLock, monitor,
				baseLanguage, this));
	}

	@DependentService
	protected DBTraceObjectManager createObjectManager()
			throws CancelledException, IOException {
		return createTraceManager("Object Manager",
			(openMode, monitor) -> new DBTraceObjectManager(dbh, openMode, rwLock, monitor,
				baseLanguage, this));
	}

	@DependentService
	protected DBTraceOverlaySpaceAdapter createOverlaySpaceAdapter()
			throws CancelledException, IOException {
		return createTraceManager("Overlay Space Adapter",
			(openMode, monitor) -> new DBTraceOverlaySpaceAdapter(dbh, openMode, rwLock, monitor,
				this));
	}

	@DependentService
	protected DBTraceReferenceManager createReferenceManager(DBTraceThreadManager threadManager,
			DBTraceOverlaySpaceAdapter overlayAdapter) throws CancelledException, IOException {
		return createTraceManager("Reference Manager",
			(openMode, monitor) -> new DBTraceReferenceManager(dbh, openMode, rwLock, monitor,
				baseLanguage, this, threadManager, overlayAdapter));
	}

	@DependentService
	protected DBTraceRegisterContextManager createRegisterContextManager(
			DBTraceThreadManager threadManager, DBTracePlatformManager platformManager)
			throws CancelledException, IOException {
		return createTraceManager("Context Manager",
			(openMode, monitor) -> new DBTraceRegisterContextManager(dbh, openMode, rwLock, monitor,
				baseLanguage, this, threadManager, platformManager));
	}

	@DependentService
	protected DBTraceStackManager createStackManager(DBTraceThreadManager threadManager,
			DBTraceOverlaySpaceAdapter overlayAdapter) throws CancelledException, IOException {
		return createTraceManager("Stack Manager",
			(openMode, monitor) -> new DBTraceStackManager(dbh, openMode, rwLock, monitor, this,
				threadManager, overlayAdapter));
	}

	@DependentService
	protected DBTraceStaticMappingManager createStaticMappingManager(
			DBTraceOverlaySpaceAdapter overlayAdapter) throws CancelledException, IOException {
		return createTraceManager("Static Mapping Manager", (openMode,
				monitor) -> new DBTraceStaticMappingManager(dbh, openMode, rwLock, monitor, this,
					overlayAdapter));
	}

	@DependentService
	protected DBTraceSymbolManager createSymbolManager(DBTraceThreadManager threadManager,
			DBTraceDataTypeManager dataTypeManager, DBTraceOverlaySpaceAdapter overlayAdapter)
			throws CancelledException, IOException {
		return createTraceManager("Symbol Manager",
			(openMode, monitor) -> new DBTraceSymbolManager(dbh, openMode, rwLock, monitor,
				baseLanguage, this, threadManager, dataTypeManager, overlayAdapter));
	}

	@DependentService
	protected DBTraceThreadManager createThreadManager(DBTraceObjectManager objectManager)
			throws IOException, CancelledException {
		return createTraceManager("Thread Manager",
			(openMode, monitor) -> new DBTraceThreadManager(dbh, openMode, rwLock, monitor, this,
				objectManager));
	}

	@DependentService
	protected DBTraceTimeManager createTimeManager(DBTraceThreadManager threadManager)
			throws IOException, CancelledException {
		return createTraceManager("Time Manager",
			(openMode, monitor) -> new DBTraceTimeManager(dbh, openMode, rwLock, monitor, this,
				threadManager));
	}

	@Override
	public Language getBaseLanguage() {
		return baseLanguage;
	}

	@Override
	public CompilerSpec getBaseCompilerSpec() {
		// TODO: Incorporate guest specs into guest languages?
		return baseCompilerSpec;
	}

	protected void setTraceUserData(DBTraceUserData traceUserData) {
		// TODO:
	}

	@Override // Make accessible in this package
	protected void setChanged(boolean b) {
		super.setChanged(b);
	}

	@Override
	public boolean isChangeable() {
		return true;
	}

	@Override
	public AddressFactory getBaseAddressFactory() {
		return baseAddressFactory;
	}

	@Internal
	public TraceAddressFactory getInternalAddressFactory() {
		return baseAddressFactory;
	}

	@Override
	public TraceAddressPropertyManager getAddressPropertyManager() {
		return addressPropertyManager.getApiPropertyManager();
	}

	@Internal
	public DBTraceAddressPropertyManager getInternalAddressPropertyManager() {
		return addressPropertyManager;
	}

	@Override
	public DBTraceBookmarkManager getBookmarkManager() {
		return bookmarkManager;
	}

	@Override
	public DBTraceBreakpointManager getBreakpointManager() {
		return breakpointManager;
	}

	@Override
	public DBTraceCodeManager getCodeManager() {
		return codeManager;
	}

	@Internal
	public DBTraceCommentAdapter getCommentAdapter() {
		return commentAdapter;
	}

	@Internal
	public DBTraceDataSettingsAdapter getDataSettingsAdapter() {
		return dataSettingsAdapter;
	}

	@Override
	public DBTraceDataTypeManager getDataTypeManager() {
		return dataTypeManager;
	}

	@Override
	public DBTraceEquateManager getEquateManager() {
		return equateManager;
	}

	@Override
	public DBTracePlatformManager getPlatformManager() {
		return platformManager;
	}

	@Override
	public DBTraceMemoryManager getMemoryManager() {
		return memoryManager;
	}

	@Override
	public DBTraceModuleManager getModuleManager() {
		return moduleManager;
	}

	@Override
	public DBTraceObjectManager getObjectManager() {
		return objectManager;
	}

	@Internal
	public DBTraceOverlaySpaceAdapter getOverlaySpaceAdapter() {
		return overlaySpaceAdapter;
	}

	@Override
	public DBTraceReferenceManager getReferenceManager() {
		return referenceManager;
	}

	@Override
	public DBTraceRegisterContextManager getRegisterContextManager() {
		return registerContextManager;
	}

	@Override
	public DBTraceStackManager getStackManager() {
		return stackManager;
	}

	@Override
	public DBTraceStaticMappingManager getStaticMappingManager() {
		return staticMappingManager;
	}

	@Override
	public DBTraceSymbolManager getSymbolManager() {
		return symbolManager;
	}

	@Override
	public DBTraceThreadManager getThreadManager() {
		return threadManager;
	}

	@Override
	public DBTraceTimeManager getTimeManager() {
		return timeManager;
	}

	@Override
	public void setChanged(TraceChangeRecord<?, ?> event) {
		changed = true;
		DBTraceObjectRegisterSupport.INSTANCE.processEvent(event);
		fireEvent(event);
	}

	@Override
	// NOTE: addListener synchronizes on this and might generate callbacks immediately
	public synchronized DBTraceProgramView getFixedProgramView(long snap) {
		// NOTE: The new viewport will need to read from the time manager during init
		DBTraceProgramView view;
		try (LockHold hold = lockRead()) {
			view = fixedProgramViews.computeIfAbsent(snap, s -> {
				Msg.debug(this, "Creating fixed view at snap=" + snap);
				return new DBTraceProgramView(this, snap, baseCompilerSpec);
			});
		}
		viewListeners.fire.viewCreated(view);
		return view;
	}

	@Override
	// NOTE: Ditto getFixedProgramView
	public synchronized DBTraceVariableSnapProgramView createProgramView(long snap) {
		// NOTE: The new viewport will need to read from the time manager during init
		DBTraceVariableSnapProgramView view;
		try (LockHold hold = lockRead()) {
			view = new DBTraceVariableSnapProgramView(this, snap, baseCompilerSpec);
			programViews.add(view);
		}
		viewListeners.fire.viewCreated(view);
		return view;
	}

	@Override
	public DBTraceVariableSnapProgramView getProgramView() {
		return programView;
	}

	@Override
	public synchronized DBTraceTimeViewport createTimeViewport() {
		try (LockHold hold = lockRead()) {
			DBTraceTimeViewport view = new DBTraceTimeViewport(this);
			viewports.add(view);
			return view;
		}
	}

	@Override
	public LockHold lockRead() {
		return LockHold.lock(rwLock.readLock());
	}

	@Override
	public LockHold lockWrite() {
		return LockHold.lock(rwLock.writeLock());
	}

	public void sourceArchiveChanged(UniversalID sourceArchiveID) {
		if (recordChanges) {
			traceChangeSet.sourceArchiveChanged(sourceArchiveID.getValue());
		}
		setChanged(
			new TraceChangeRecord<>(TraceSourceArchiveChangeType.CHANGED, null, sourceArchiveID));
	}

	public void sourceArchiveAdded(UniversalID sourceArchiveID) {
		if (recordChanges) {
			traceChangeSet.sourceArchiveAdded(sourceArchiveID.getValue());
		}
		setChanged(
			new TraceChangeRecord<>(TraceSourceArchiveChangeType.ADDED, null, sourceArchiveID));
	}

	public void dataTypeChanged(long changedID, DataType changedType) {
		if (recordChanges) {
			traceChangeSet.dataTypeChanged(changedID);
		}
		setChanged(
			new TraceChangeRecord<>(TraceDataTypeChangeType.CHANGED, null, changedID, changedType));
	}

	public void dataTypeAdded(long addedID, DataType addedType) {
		if (recordChanges) {
			traceChangeSet.dataTypeAdded(addedID);
		}
		setChanged(
			new TraceChangeRecord<>(TraceDataTypeChangeType.ADDED, null, addedID, addedType));
	}

	public void dataTypeReplaced(long replacedID, DataTypePath replacedPath, DataTypePath newPath) {
		if (recordChanges) {
			traceChangeSet.dataTypeChanged(replacedID);
		}
		setChanged(new TraceChangeRecord<>(TraceDataTypeChangeType.REPLACED, null, replacedID,
			replacedPath, newPath));
	}

	public void dataTypeMoved(long movedID, DataTypePath oldPath, DataTypePath newPath) {
		if (recordChanges) {
			traceChangeSet.dataTypeChanged(movedID);
		}
		setChanged(new TraceChangeRecord<>(TraceDataTypeChangeType.MOVED, null, movedID, oldPath,
			newPath));
	}

	public void dataTypeNameChanged(long renamedID, String oldName, String newName) {
		if (recordChanges) {
			traceChangeSet.dataTypeChanged(renamedID);
		}
		setChanged(new TraceChangeRecord<>(TraceDataTypeChangeType.RENAMED, null, renamedID,
			oldName, newName));
	}

	public void dataTypeDeleted(long deletedID, DataTypePath deletedPath) {
		if (recordChanges) {
			traceChangeSet.dataTypeChanged(deletedID);
		}
		setChanged(new TraceChangeRecord<>(TraceDataTypeChangeType.DELETED, null, deletedID,
			deletedPath, null));
	}

	public void categoryAdded(long addedID, Category addedCategory) {
		if (recordChanges) {
			traceChangeSet.categoryAdded(addedID);
		}
		setChanged(
			new TraceChangeRecord<>(TraceCategoryChangeType.ADDED, null, addedID, addedCategory));
	}

	public void categoryMoved(long movedID, CategoryPath oldPath, CategoryPath newPath) {
		if (recordChanges) {
			traceChangeSet.categoryChanged(movedID);
		}
		setChanged(new TraceChangeRecord<>(TraceCategoryChangeType.MOVED, null, movedID, oldPath,
			newPath));
	}

	public void categoryRenamed(long renamedID, String oldName, String newName) {
		if (recordChanges) {
			traceChangeSet.categoryChanged(renamedID);
		}
		setChanged(new TraceChangeRecord<>(TraceCategoryChangeType.RENAMED, null, renamedID,
			oldName, newName));
	}

	public void categoryDeleted(long deletedID, CategoryPath deletedPath) {
		if (recordChanges) {
			traceChangeSet.categoryChanged(deletedID);
		}
		setChanged(new TraceChangeRecord<>(TraceCategoryChangeType.DELETED, null, deletedID,
			deletedPath, null));
	}

	@Override
	protected void clearCache(boolean all) {
		try (LockHold hold = LockHold.lock(rwLock.writeLock())) {
			for (DBTraceManager m : managers) {
				m.invalidateCache(all);
			}
		}
	}

	// TODO: Platform option?

	public void setExecutablePath(String path) {
		getOptions(TRACE_INFO).setString(EXECUTABLE_PATH, path);
	}

	public String getExecutablePath() {
		return getOptions(TRACE_INFO).getString(EXECUTABLE_PATH, null);
	}

	public Date getCreationDate() {
		return getOptions(TRACE_INFO).getDate(DATE_CREATED, new Date(0));
	}

	@Override
	public Collection<TraceProgramView> getAllProgramViews() {
		/**
		 * Cannot pre-construct fixedProgramViewsView, because the UnmodifiableMap will cache
		 * values() on the first call, and the CowMap will change that with every mutation. Thus,
		 * the view would not see changes to the underlying map.
		 */
		return new CompositeCollection<>(programViewsView,
			Collections.unmodifiableCollection(fixedProgramViews.values()));
	}

	protected void allViewports(Consumer<DBTraceTimeViewport> action) {
		for (DBTraceTimeViewport viewport : viewports) {
			action.accept(viewport);
		}
	}

	protected void allViews(Consumer<DBTraceProgramView> action) {
		for (DBTraceProgramView view : programViews) {
			action.accept(view);
		}
		for (DBTraceProgramView view : fixedProgramViews.values()) {
			action.accept(view);
		}
	}

	@Override
	public void addProgramViewListener(TraceProgramViewListener listener) {
		viewListeners.add(listener);
	}

	@Override
	public void removeProgramViewListener(TraceProgramViewListener listener) {
		viewListeners.remove(listener);
	}

	public void updateViewsAddRegionBlock(TraceMemoryRegion region) {
		allViews(v -> v.updateMemoryAddRegionBlock(region));
	}

	public void updateViewsChangeRegionBlockName(TraceMemoryRegion region) {
		allViews(v -> v.updateMemoryChangeRegionBlockName(region));
	}

	public void updateViewsChangeRegionBlockFlags(TraceMemoryRegion region, Range<Long> lifespan) {
		allViews(v -> v.updateMemoryChangeRegionBlockFlags(region, lifespan));
	}

	public void updateViewsChangeRegionBlockRange(TraceMemoryRegion region,
			AddressRange oldRange, AddressRange newRange) {
		allViews(v -> v.updateMemoryChangeRegionBlockRange(region, oldRange, newRange));
	}

	public void updateViewsChangeRegionBlockLifespan(TraceMemoryRegion region,
			Range<Long> oldLifespan, Range<Long> newLifespan) {
		allViews(v -> v.updateMemoryChangeRegionBlockLifespan(region, oldLifespan, newLifespan));
	}

	public void updateViewsDeleteRegionBlock(TraceMemoryRegion region) {
		allViews(v -> v.updateMemoryDeleteRegionBlock(region));
	}

	public void updateViewsAddSpaceBlock(AddressSpace space) {
		allViews(v -> v.updateMemoryAddSpaceBlock(space));
	}

	public void updateViewsDeleteSpaceBlock(AddressSpace space) {
		allViews(v -> v.updateMemoryDeleteSpaceBlock(space));
	}

	public void updateViewsRefreshBlocks() {
		allViews(v -> v.updateMemoryRefreshBlocks());
	}

<<<<<<< HEAD
	public void updateViewsBytesChanged(AddressRange range) {
		allViews(v -> v.updateBytesChanged(range));
=======
	public void updateViewportsSnapshotAdded(TraceSnapshot snapshot) {
		allViewports(v -> v.updateSnapshotAdded(snapshot));
	}

	public void updateViewportsSnapshotChanged(TraceSnapshot snapshot) {
		allViewports(v -> v.updateSnapshotChanged(snapshot));
	}

	public void updateViewportsSnapshotDeleted(TraceSnapshot snapshot) {
		allViewports(v -> v.updateSnapshotDeleted(snapshot));
>>>>>>> c9c749b3
	}
}<|MERGE_RESOLUTION|>--- conflicted
+++ resolved
@@ -824,10 +824,10 @@
 		allViews(v -> v.updateMemoryRefreshBlocks());
 	}
 
-<<<<<<< HEAD
 	public void updateViewsBytesChanged(AddressRange range) {
 		allViews(v -> v.updateBytesChanged(range));
-=======
+	}
+
 	public void updateViewportsSnapshotAdded(TraceSnapshot snapshot) {
 		allViewports(v -> v.updateSnapshotAdded(snapshot));
 	}
@@ -838,6 +838,5 @@
 
 	public void updateViewportsSnapshotDeleted(TraceSnapshot snapshot) {
 		allViewports(v -> v.updateSnapshotDeleted(snapshot));
->>>>>>> c9c749b3
 	}
 }