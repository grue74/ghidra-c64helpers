/* ###
 * IP: GHIDRA
 *
 * Licensed under the Apache License, Version 2.0 (the "License");
 * you may not use this file except in compliance with the License.
 * You may obtain a copy of the License at
 * 
 *      http://www.apache.org/licenses/LICENSE-2.0
 * 
 * Unless required by applicable law or agreed to in writing, software
 * distributed under the License is distributed on an "AS IS" BASIS,
 * WITHOUT WARRANTIES OR CONDITIONS OF ANY KIND, either express or implied.
 * See the License for the specific language governing permissions and
 * limitations under the License.
 */
package ghidra.program.model.data;

import static ghidra.program.model.pcode.AttributeId.*;
import static ghidra.program.model.pcode.ElementId.*;

import java.io.IOException;
import java.util.*;
import java.util.Map.Entry;

import ghidra.program.database.DBStringMapAdapter;
import ghidra.program.model.lang.Language;
import ghidra.program.model.pcode.Encoder;
import ghidra.util.xml.SpecXmlUtils;
import ghidra.xml.XmlElement;
import ghidra.xml.XmlPullParser;

/**
 * DataOrganization provides a single place for determining size and alignment information
 * for data types within an archive or a program.
 */
public class DataOrganizationImpl implements DataOrganization {

	// NOTE: it is important that defaults match Decompiler defaults
	public static final int DEFAULT_MACHINE_ALIGNMENT = 8;
	public static final int DEFAULT_DEFAULT_ALIGNMENT = 1;
	public static final int DEFAULT_DEFAULT_POINTER_ALIGNMENT = 4;
	public static final int DEFAULT_POINTER_SHIFT = 0;
	public static final int DEFAULT_POINTER_SIZE = 4;
	public static final int DEFAULT_CHAR_SIZE = 1;
	public static final boolean DEFAULT_CHAR_IS_SIGNED = true;
	public static final int DEFAULT_WIDE_CHAR_SIZE = 2;
	public static final int DEFAULT_SHORT_SIZE = 2;
	public static final int DEFAULT_INT_SIZE = 4;
	public static final int DEFAULT_LONG_SIZE = 4;
	public static final int DEFAULT_LONG_LONG_SIZE = 8;
	public static final int DEFAULT_FLOAT_SIZE = 4;			// encoding size only
	public static final int DEFAULT_DOUBLE_SIZE = 8; 		// encoding size only
	public static final int DEFAULT_LONG_DOUBLE_SIZE = 8;	// encoding size only

	// DBStringMapAdapter save/restore keys
	private static final String BIG_ENDIAN_NAME = "big_endian";
	private static final String SIGNED_CHAR_TYPE_NAME = "signed_char_type";

	private int absoluteMaxAlignment = NO_MAXIMUM_ALIGNMENT;
	private int machineAlignment = DEFAULT_MACHINE_ALIGNMENT;
	private int defaultAlignment = DEFAULT_DEFAULT_ALIGNMENT;
	private int defaultPointerAlignment = DEFAULT_DEFAULT_POINTER_ALIGNMENT;

	// Default sizes for primitive data types.
	private int pointerShift = DEFAULT_POINTER_SHIFT;
	private int pointerSize = DEFAULT_POINTER_SIZE;
	private int charSize = DEFAULT_CHAR_SIZE;
	private boolean isSignedChar = DEFAULT_CHAR_IS_SIGNED;
	private int wideCharSize = DEFAULT_WIDE_CHAR_SIZE;
	private int shortSize = DEFAULT_SHORT_SIZE;
	private int integerSize = DEFAULT_INT_SIZE;
	private int longSize = DEFAULT_LONG_SIZE;
	private int longLongSize = DEFAULT_LONG_LONG_SIZE;
	private int floatSize = DEFAULT_FLOAT_SIZE;
	private int doubleSize = DEFAULT_DOUBLE_SIZE;
	private int longDoubleSize = DEFAULT_LONG_DOUBLE_SIZE;

	// Endianess explicitly set and not supported by saveXml/restore
	private boolean bigEndian = false;

	private BitFieldPackingImpl bitFieldPacking = new BitFieldPackingImpl();

	/*
	 * Map for determining the alignment of a data type based upon its size.
	 */
	private final TreeMap<Integer, Integer> sizeAlignmentMap = new TreeMap<>();

	/**
	 * Creates a new default DataOrganization. This has a mapping which defines the alignment
	 * of a data type based on its size. The map defines pairs for data types that are
	 * 1, 2, 4, and 8 bytes in length.
	 * @return a new default DataOrganization.
	 */
	public static DataOrganization getDefaultOrganization() {
		return getDefaultOrganization(null);
	}

	/**
	 * Creates a new default DataOrganization. This has a mapping which defines the alignment
	 * of a data type based on its size. The map defines pairs for data types that are
	 * 1, 2, 4, and 8 bytes in length.
	 * @param language optional language used to initialize defaults (pointer size, endianess, etc.)
	 *  (may be null)
	 * @return a new default DataOrganization.
	 */
	public static DataOrganizationImpl getDefaultOrganization(Language language) {
		DataOrganizationImpl dataOrganization = new DataOrganizationImpl();
		dataOrganization.setSizeAlignment(1, 1);
		dataOrganization.setSizeAlignment(2, 2);
		dataOrganization.setSizeAlignment(4, 4);
		dataOrganization.setSizeAlignment(8, 8);
		if (language != null) {
			// NOTE: Ensure that saveXml always saves pointer size
			dataOrganization.setPointerSize(language.getDefaultSpace().getPointerSize());
			// NOTE: Endianess is not handled by saveXml/restore
			dataOrganization.setBigEndian(language.isBigEndian());
		}
		return dataOrganization;
	}

	/**
	 * Creates a new default DataOrganization with an empty size to alignment mapping.
	 */
	private DataOrganizationImpl() {
	}

	@Override
	public boolean isBigEndian() {
		return bigEndian;
	}

	@Override
	public int getPointerSize() {
		return pointerSize;
	}

	@Override
	public int getPointerShift() {
		return pointerShift;
	}

	@Override
	public boolean isSignedChar() {
		return isSignedChar;
	}

	@Override
	public int getCharSize() {
		return charSize;
	}

	@Override
	public int getWideCharSize() {
		return wideCharSize;
	}

	@Override
	public int getShortSize() {
		return shortSize;
	}

	@Override
	public int getIntegerSize() {
		return integerSize;
	}

	@Override
	public int getLongSize() {
		return longSize;
	}

	@Override
	public int getLongLongSize() {
		return longLongSize;
	}

	@Override
	public int getFloatSize() {
		return floatSize;
	}

	@Override
	public int getDoubleSize() {
		return doubleSize;
	}

	@Override
	public int getLongDoubleSize() {
		return longDoubleSize;
	}

	@Override
	public BitFieldPacking getBitFieldPacking() {
		return bitFieldPacking;
	}

	/**
	 * Set data endianess
	 * @param bigEndian true if big-endian, false if little-endian
	 */
	public void setBigEndian(boolean bigEndian) {
		this.bigEndian = bigEndian;
	}

	/**
	 * Defines the size of a pointer data type.
	 * @param pointerSize the size of a pointer.
	 */
	public void setPointerSize(int pointerSize) {
		this.pointerSize = pointerSize;
	}

	/**
	 * Defines the left shift amount for a shifted pointer data type.
	 * Shift amount affects interpretation of in-memory pointer values only
	 * and will also be reflected within instruction pcode.
	 * @param pointerShift left shift amount for in-memory pointer values
	 */
	public void setPointerShift(int pointerShift) {
		this.pointerShift = pointerShift;
	}

	/**
	 * Defines the signed-ness of the "char" data type
	 * @param signed true if "char" type is signed
	 */
	public void setCharIsSigned(boolean signed) {
		this.isSignedChar = signed;
	}

	/**
	 * Defines the size of a char (char) data type.
	 * @param charSize the size of a char (char).
	 */
	public void setCharSize(int charSize) {
		this.charSize = charSize;
	}

	/**
	 * Defines the size of a wide-char (wchar_t) data type.
	 * @param wideCharSize the size of a wide-char (wchar_t).
	 */
	public void setWideCharSize(int wideCharSize) {
		this.wideCharSize = wideCharSize;
	}

	/**
	 * Defines the size of a short primitive data type.
	 * @param shortSize the size of a short.
	 */
	public void setShortSize(int shortSize) {
		this.shortSize = shortSize;
		if (integerSize < shortSize) {
			setIntegerSize(shortSize);
		}
	}

	/**
	 * Defines the size of an int primitive data type.
	 * @param integerSize the size of an int.
	 */
	public void setIntegerSize(int integerSize) {
		this.integerSize = integerSize;
		if (longSize < integerSize) {
			setLongSize(integerSize);
		}
		if (shortSize > integerSize) {
			setShortSize(integerSize);
		}
	}

	/**
	 * Defines the size of a long primitive data type.
	 * @param longSize the size of a long.
	 */
	public void setLongSize(int longSize) {
		this.longSize = longSize;
		if (longLongSize < longSize) {
			setLongLongSize(longSize);
		}
		if (integerSize > longSize) {
			setIntegerSize(longSize);
		}
	}

	/**
	 * Defines the size of a long long primitive data type.
	 * @param longLongSize the size of a long long.
	 */
	public void setLongLongSize(int longLongSize) {
		this.longLongSize = longLongSize;
		if (longSize > longLongSize) {
			setLongSize(longLongSize);
		}
	}

	/**
	 * Defines the encoding size of a float primitive data type.
	 * @param floatSize the size of a float.
	 */
	public void setFloatSize(int floatSize) {
		this.floatSize = floatSize;
		if (doubleSize < floatSize) {
			setDoubleSize(floatSize);
		}
	}

	/**
	 * Defines the encoding size of a double primitive data type.
	 * @param doubleSize the size of a double.
	 */
	public void setDoubleSize(int doubleSize) {
		this.doubleSize = doubleSize;
		if (longDoubleSize < doubleSize) {
			setLongDoubleSize(doubleSize);
		}
		if (floatSize > doubleSize) {
			setFloatSize(doubleSize);
		}
	}

	/**
	 * Defines the encoding size of a long double primitive data type.
	 * @param longDoubleSize the size of a long double.
	 */
	public void setLongDoubleSize(int longDoubleSize) {
		this.longDoubleSize = longDoubleSize;
		if (doubleSize > longDoubleSize) {
			setDoubleSize(longDoubleSize);
		}
	}

	// DEFAULT ALIGNMENTS

	/**
	 * Gets the maximum alignment value that is allowed by this data organization. When getting
	 * an alignment for any data type it will not exceed this value. If NO_MAXIMUM_ALIGNMENT
	 * is returned, the data organization isn't specifically limited.
	 * @return the absolute maximum alignment or NO_MAXIMUM_ALIGNMENT
	 */
	@Override
	public int getAbsoluteMaxAlignment() {
		return absoluteMaxAlignment;
	}

	/**
	 * Gets the maximum useful alignment for the target machine
	 * @return the machine alignment
	 */
	@Override
	public int getMachineAlignment() {
		return machineAlignment;
	}

	/**
	 * Gets the default alignment to be used for any data type that isn't a
	 * structure, union, array, pointer, type definition, and whose size isn't in the
	 * size/alignment map.
	 * @return the default alignment to be used if no other alignment can be
	 * determined for a data type.
	 */
	@Override
	public int getDefaultAlignment() {
		return defaultAlignment;
	}

	/**
	 * Gets the default alignment to be used for a pointer that doesn't have size.
	 * @return the default alignment for a pointer
	 */
	@Override
	public int getDefaultPointerAlignment() {
		return defaultPointerAlignment;
	}

	/**
	 * Sets the maximum alignment value that is allowed by this data organization. When getting
	 * an alignment for any data type it will not exceed this value. If NO_MAXIMUM_ALIGNMENT
	 * is returned, the data organization isn't specifically limited.
	 * @param absoluteMaxAlignment the absolute maximum alignment or NO_MAXIMUM_ALIGNMENT
	 */
	public void setAbsoluteMaxAlignment(int absoluteMaxAlignment) {
		this.absoluteMaxAlignment = absoluteMaxAlignment;
	}

	/**
	 * Sets the maximum useful alignment for the target machine
	 * @param machineAlignment the machine alignment
	 */
	public void setMachineAlignment(int machineAlignment) {
		this.machineAlignment = machineAlignment;
	}

	/**
	 * Sets the default alignment to be used for any data type that isn't a
	 * structure, union, array, pointer, type definition, and whose size isn't in the
	 * size/alignment map.
	 * @param defaultAlignment the default alignment to be used if no other alignment can be
	 * determined for a data type.
	 */
	public void setDefaultAlignment(int defaultAlignment) {
		this.defaultAlignment = defaultAlignment;
	}

	/**
	 * Sets the default alignment to be used for a pointer that doesn't have size.
	 * @param defaultPointerAlignment the default alignment for a pointer
	 */
	public void setDefaultPointerAlignment(int defaultPointerAlignment) {
		this.defaultPointerAlignment = defaultPointerAlignment;
	}

	@Override
	public int getSizeAlignment(int size) {
		Entry<Integer, Integer> floorEntry = sizeAlignmentMap.floorEntry(size);
		int alignment = floorEntry != null ? floorEntry.getValue() : defaultAlignment;
		if (absoluteMaxAlignment != 0) {
			return Math.min(alignment, absoluteMaxAlignment);
		}
		return alignment;
	}

	/**
	 * Sets the alignment that is defined for a data type of the indicated size if one is defined.
	 * @param size the size of the data type
	 * @param alignment the alignment of the data type.
	 */
	public void setSizeAlignment(int size, int alignment) {
		sizeAlignmentMap.put(size, alignment);
	}

	/**
	 * Set the bitfield packing information associated with this data organization.
	 * @param bitFieldPacking bitfield packing information
	 */
	public void setBitFieldPacking(BitFieldPackingImpl bitFieldPacking) {
		this.bitFieldPacking = bitFieldPacking;
	}

	/**
	 * Remove all entries from the size alignment map
	 */
	public void clearSizeAlignmentMap() {
		sizeAlignmentMap.clear();
	}

	/**
	 * Gets the number of sizes that have an alignment specified.
	 * @return the number of sizes with an alignment mapped to them.
	 */
	@Override
	public int getSizeAlignmentCount() {
		return sizeAlignmentMap.size();
	}

	/**
	 * Gets the sizes that have an alignment specified.
	 * @return the sizes with alignments mapped to them.
	 */
	@Override
	public int[] getSizes() {
		Set<Integer> keySet = sizeAlignmentMap.keySet();
		int[] keys = new int[keySet.size()];
		int index = 0;
		for (Integer k : keySet) {
			keys[index++] = k;
		}
		Arrays.sort(keys);
		return keys;
	}

	/**
	 * Returns the best fitting integer C-type whose size is less-than-or-equal
	 * to the specified size.  "long long" will be returned for any size larger
	 * than "long long";
	 * @param size integer size
	 * @param signed if false the unsigned modifier will be prepended.
	 * @return the best fitting
	 */
	@Override
	public String getIntegerCTypeApproximation(int size, boolean signed) {
		String ctype = "long long";
		if (size <= 1) {
			ctype = "char";
		}
		else if (size <= getShortSize() && (getShortSize() != getIntegerSize())) {
			ctype = "short";
		}
		else if (size <= getIntegerSize()) {
			ctype = "int";
		}
		else if (size <= getLongSize()) {
			ctype = "long";
		}
		if (!signed) {
			ctype = "unsigned " + ctype;
		}
		return ctype;
	}

	@Override
	public int getAlignment(DataType dataType) {
		int dtSize = dataType.getAlignedLength();
		if (dataType instanceof Dynamic || dataType instanceof FactoryDataType || dtSize <= 0) {
			return 1;
		}
		// Typedef is aligned the same as its underlying data type is aligned.
		if (dataType instanceof TypeDef) {
			return getAlignment(((TypeDef) dataType).getBaseDataType());
		}
		// Array alignment is the alignment of its element data type.
		if (dataType instanceof Array) {
			DataType elementDt = ((Array) dataType).getDataType();
			return getAlignment(elementDt);
		}
		// Structure's or Union's alignment is a multiple of the least common multiple of
		// the components. It can also be adjusted by packing and alignment attributes.
		if (dataType instanceof Composite) {
			// IMPORTANT: composites are now responsible for computing their own alignment !!
			return ((Composite) dataType).getAlignment();
		}
		// Bit field alignment must be determined within the context of the containing structure.
		// See AlignedStructurePacker.
		if (dataType instanceof BitFieldDataType) {
			BitFieldDataType bitfieldDt = (BitFieldDataType) dataType;
			return getAlignment(bitfieldDt.getBaseDataType());
		}

		// If pointer size not found in size alignment map use default pointer alignment
		// TODO: this should probably be re-evaluated for its neccessity
		if (!sizeAlignmentMap.containsKey(dtSize) && dataType instanceof Pointer) {
			return getDefaultPointerAlignment();
		}

		// Otherwise get the alignment based on the size.
		return getSizeAlignment(dtSize);
	}

	/**
	 * Determines the first offset that is equal to or greater than the minimum offset which
	 * has the specified alignment.  If a non-positive alignment is specified the origina
	 * minimumOffset will be return.
	 * @param alignment the desired alignment (positive value)
	 * @param minimumOffset the minimum offset
	 * @return the aligned offset
	 */
	public static int getAlignedOffset(int alignment, int minimumOffset) {
		if (alignment <= 0) {
			return minimumOffset;
		}
		if (isPowerOfTwo(alignment)) {
			// handle alignment which is a power-of-2
			return alignment + ((minimumOffset - 1) & ~(alignment - 1));
		}
		int offcut = (minimumOffset % alignment);
		int adj = (offcut != 0) ? (alignment - offcut) : 0;
		return minimumOffset + adj;
	}

	private static boolean isPowerOfTwo(int n) {
		return (n & (n - 1)) == 0;
	}

	/**
	 * Determines the least (lowest) common multiple of two numbers.
	 * @param value1 the first number
	 * @param value2 the second number
	 * @return the least common multiple
	 */
	public static int getLeastCommonMultiple(int value1, int value2) {
		int gcd = getGreatestCommonDenominator(value1, value2);
		return (gcd != 0) ? ((value1 / gcd) * value2) : 0;
	}

	/**
	 * Determines the greatest common denominator of two numbers.
	 * @param value1 the first number
	 * @param value2 the second number
	 * @return the greatest common denominator
	 */
	public static int getGreatestCommonDenominator(int value1, int value2) {
		return (value2 != 0) ? getGreatestCommonDenominator(value2, value1 % value2) : value1;
	}

	/**
	 * Save the specified data organization to the specified DB data map.
	 * All existing map entries starting with keyPrefix will be removed prior
	 * to ading the new map entries.
	 * @param dataOrg data organization
	 * @param dataMap DB data map
	 * @param keyPrefix key prefix for all map entries
	 * @throws IOException if an IO error occurs
	 */
	public static void save(DataOrganization dataOrg, DBStringMapAdapter dataMap, String keyPrefix)
			throws IOException {

		for (String key : dataMap.keySet()) {
			if (key.startsWith(keyPrefix)) {
				dataMap.delete(key);
			}
		}

		if (dataOrg.isBigEndian()) { // default is little-endian
			dataMap.put(keyPrefix + BIG_ENDIAN_NAME, Boolean.TRUE.toString());
		}

		int absoluteMaxAlignment = dataOrg.getAbsoluteMaxAlignment();
		if (absoluteMaxAlignment != NO_MAXIMUM_ALIGNMENT) {
			dataMap.put(keyPrefix + ELEM_ABSOLUTE_MAX_ALIGNMENT.name(),
				Integer.toString(absoluteMaxAlignment));
		}

		int machineAlignment = dataOrg.getMachineAlignment();
		if (machineAlignment != DEFAULT_MACHINE_ALIGNMENT) {
			dataMap.put(keyPrefix + ELEM_MACHINE_ALIGNMENT.name(),
				Integer.toString(machineAlignment));
		}

		int defaultAlignment = dataOrg.getDefaultAlignment();
		if (defaultAlignment != DEFAULT_DEFAULT_ALIGNMENT) {
			dataMap.put(keyPrefix + ELEM_DEFAULT_ALIGNMENT.name(),
				Integer.toString(defaultAlignment));
		}

		int defaultPointerAlignment = dataOrg.getDefaultPointerAlignment();
		if (defaultPointerAlignment != DEFAULT_DEFAULT_POINTER_ALIGNMENT) {
			dataMap.put(keyPrefix + ELEM_DEFAULT_POINTER_ALIGNMENT.name(),
				Integer.toString(defaultPointerAlignment));
		}

		int pointerSize = dataOrg.getPointerSize();
		if (pointerSize != DEFAULT_POINTER_SIZE) {
			dataMap.put(keyPrefix + ELEM_POINTER_SIZE.name(), Integer.toString(pointerSize));
		}

		int pointerShift = dataOrg.getPointerShift();
		if (pointerShift != DEFAULT_POINTER_SHIFT) {
			dataMap.put(keyPrefix + ELEM_POINTER_SHIFT.name(), Integer.toString(pointerShift));
		}

		boolean isSignedChar = dataOrg.isSignedChar();
		if (!isSignedChar) {
			// NOTE: This differs from XML element name
			dataMap.put(keyPrefix + SIGNED_CHAR_TYPE_NAME, Boolean.toString(isSignedChar));
		}

		int charSize = dataOrg.getCharSize();
		if (charSize != DEFAULT_CHAR_SIZE) {
			dataMap.put(keyPrefix + ELEM_CHAR_SIZE.name(), Integer.toString(charSize));
		}

		int wideCharSize = dataOrg.getWideCharSize();
		if (wideCharSize != DEFAULT_WIDE_CHAR_SIZE) {
			dataMap.put(keyPrefix + ELEM_WCHAR_SIZE.name(), Integer.toString(wideCharSize));
		}

		int shortSize = dataOrg.getShortSize();
		if (shortSize != DEFAULT_SHORT_SIZE) {
			dataMap.put(keyPrefix + ELEM_SHORT_SIZE.name(), Integer.toString(shortSize));
		}

		int integerSize = dataOrg.getIntegerSize();
		if (integerSize != DEFAULT_INT_SIZE) {
			dataMap.put(keyPrefix + ELEM_INTEGER_SIZE.name(), Integer.toString(integerSize));
		}

		int longSize = dataOrg.getLongSize();
		if (longSize != DEFAULT_LONG_SIZE) {
			dataMap.put(keyPrefix + ELEM_LONG_SIZE.name(), Integer.toString(longSize));
		}

		int longLongSize = dataOrg.getLongLongSize();
		if (longLongSize != DEFAULT_LONG_LONG_SIZE) {
			dataMap.put(keyPrefix + ELEM_LONG_LONG_SIZE.name(), Integer.toString(longLongSize));
		}

		int floatSize = dataOrg.getFloatSize();
		if (floatSize != DEFAULT_FLOAT_SIZE) {
			dataMap.put(keyPrefix + ELEM_FLOAT_SIZE.name(), Integer.toString(floatSize));
		}

		int doubleSize = dataOrg.getDoubleSize();
		if (doubleSize != DEFAULT_DOUBLE_SIZE) {
			dataMap.put(keyPrefix + ELEM_DOUBLE_SIZE.name(), Integer.toString(doubleSize));
		}

		int longDoubleSize = dataOrg.getLongDoubleSize();
		if (longDoubleSize != DEFAULT_LONG_DOUBLE_SIZE) {
			dataMap.put(keyPrefix + ELEM_LONG_DOUBLE_SIZE.name(), Integer.toString(longDoubleSize));
		}

		for (int size : dataOrg.getSizes()) {
			String key = keyPrefix + ELEM_SIZE_ALIGNMENT_MAP.name() + "." + size;
			dataMap.put(key, Integer.toString(dataOrg.getSizeAlignment(size)));
		}

		BitFieldPackingImpl.save(dataOrg.getBitFieldPacking(), dataMap,
			keyPrefix + ELEM_BITFIELD_PACKING.name() + ".");
	}

	/**
	 * Restore a data organization from the specified DB data map.
	 * @param dataMap DB data map
	 * @param keyPrefix key prefix for all map entries
	 * @return stored data organization or null if not stored
	 * @throws IOException if an IO error occurs
	 */
	public static DataOrganizationImpl restore(DBStringMapAdapter dataMap, String keyPrefix)
			throws IOException {

		boolean containsDataOrgEntries = false;
		for (String key : dataMap.keySet()) {
			if (key.startsWith(keyPrefix)) {
				containsDataOrgEntries = true;
				break;
			}
		}
		if (!containsDataOrgEntries) {
			return null;
		}

		DataOrganizationImpl dataOrg = new DataOrganizationImpl();
<<<<<<< HEAD
		
		dataOrg.bigEndian = dataMap.getBoolean(keyPrefix + BIG_ENDIAN_NAME, false);
=======

		dataOrg.bigEndian = dataMap.getBoolean(BIG_ENDIAN_NAME, false);
>>>>>>> 9cb6a7a1

		dataOrg.absoluteMaxAlignment =
			dataMap.getInt(keyPrefix + ELEM_ABSOLUTE_MAX_ALIGNMENT.name(),
				dataOrg.absoluteMaxAlignment);

		dataOrg.machineAlignment =
			dataMap.getInt(keyPrefix + ELEM_MACHINE_ALIGNMENT.name(), dataOrg.machineAlignment);

		dataOrg.defaultAlignment =
			dataMap.getInt(keyPrefix + ELEM_DEFAULT_ALIGNMENT.name(), dataOrg.defaultAlignment);

		dataOrg.defaultPointerAlignment =
			dataMap.getInt(keyPrefix + ELEM_DEFAULT_POINTER_ALIGNMENT.name(),
				dataOrg.defaultPointerAlignment);

		dataOrg.pointerSize =
			dataMap.getInt(keyPrefix + ELEM_POINTER_SIZE.name(), dataOrg.pointerSize);

		dataOrg.pointerShift =
			dataMap.getInt(keyPrefix + ELEM_POINTER_SHIFT.name(), dataOrg.pointerShift);

		dataOrg.isSignedChar =
			dataMap.getBoolean(keyPrefix + SIGNED_CHAR_TYPE_NAME, dataOrg.isSignedChar);

		dataOrg.charSize = dataMap.getInt(keyPrefix + ELEM_CHAR_SIZE.name(), dataOrg.charSize);

		dataOrg.wideCharSize =
			dataMap.getInt(keyPrefix + ELEM_WCHAR_SIZE.name(), dataOrg.wideCharSize);

		dataOrg.shortSize = dataMap.getInt(keyPrefix + ELEM_SHORT_SIZE.name(), dataOrg.shortSize);

		dataOrg.integerSize =
			dataMap.getInt(keyPrefix + ELEM_INTEGER_SIZE.name(), dataOrg.integerSize);

		dataOrg.longSize = dataMap.getInt(keyPrefix + ELEM_LONG_SIZE.name(), dataOrg.longSize);

		dataOrg.longLongSize =
			dataMap.getInt(keyPrefix + ELEM_LONG_LONG_SIZE.name(), dataOrg.longLongSize);

		dataOrg.floatSize = dataMap.getInt(keyPrefix + ELEM_FLOAT_SIZE.name(), dataOrg.floatSize);

		dataOrg.doubleSize =
			dataMap.getInt(keyPrefix + ELEM_DOUBLE_SIZE.name(), dataOrg.doubleSize);

		dataOrg.longDoubleSize =
			dataMap.getInt(keyPrefix + ELEM_LONG_DOUBLE_SIZE.name(), dataOrg.longDoubleSize);

		boolean firstEntry = true;
		String alignmentMapKeyPrefix = keyPrefix + ELEM_SIZE_ALIGNMENT_MAP.name() + ".";
		for (String key : dataMap.keySet()) {
			if (!key.startsWith(alignmentMapKeyPrefix)) {
				continue;
			}
			try {
				int size = Integer.valueOf(key.substring(alignmentMapKeyPrefix.length()));
				int alignment = Integer.valueOf(dataMap.get(key));
				if (firstEntry) {
					dataOrg.sizeAlignmentMap.clear();
					firstEntry = false;
				}
				dataOrg.sizeAlignmentMap.put(size, alignment);
			}
			catch (NumberFormatException e) {
				// ignore
			}
		}

		dataOrg.bitFieldPacking =
			BitFieldPackingImpl.restore(dataMap, keyPrefix + ELEM_BITFIELD_PACKING.name() + ".");

		return dataOrg;
	}

	/**
	 * Output the details of this data organization to a encoded document formatter.
	 * @param encoder the output document encoder.
	 * @throws IOException if an IO error occurs while encoding/writing output
	 */
	public void encode(Encoder encoder) throws IOException {
		encoder.openElement(ELEM_DATA_ORGANIZATION);

		// NOTE: endianess intentionally omitted from output

		if (absoluteMaxAlignment != NO_MAXIMUM_ALIGNMENT) {
			encoder.openElement(ELEM_ABSOLUTE_MAX_ALIGNMENT);
			encoder.writeSignedInteger(ATTRIB_VALUE, absoluteMaxAlignment);
			encoder.closeElement(ELEM_ABSOLUTE_MAX_ALIGNMENT);
		}
		if (machineAlignment != DEFAULT_MACHINE_ALIGNMENT) {
			encoder.openElement(ELEM_MACHINE_ALIGNMENT);
			encoder.writeSignedInteger(ATTRIB_VALUE, machineAlignment);
			encoder.closeElement(ELEM_MACHINE_ALIGNMENT);
		}
		if (defaultAlignment != DEFAULT_DEFAULT_ALIGNMENT) {
			encoder.openElement(ELEM_DEFAULT_ALIGNMENT);
			encoder.writeSignedInteger(ATTRIB_VALUE, defaultAlignment);
			encoder.closeElement(ELEM_DEFAULT_ALIGNMENT);
		}
		if (defaultPointerAlignment != DEFAULT_DEFAULT_POINTER_ALIGNMENT) {
			encoder.openElement(ELEM_DEFAULT_POINTER_ALIGNMENT);
			encoder.writeSignedInteger(ATTRIB_VALUE, defaultPointerAlignment);
			encoder.closeElement(ELEM_DEFAULT_POINTER_ALIGNMENT);
		}

		// Always output pointer size
		encoder.openElement(ELEM_POINTER_SIZE);
		encoder.writeSignedInteger(ATTRIB_VALUE, pointerSize);
		encoder.closeElement(ELEM_POINTER_SIZE);

		if (pointerShift != DEFAULT_POINTER_SHIFT) {
			encoder.openElement(ELEM_POINTER_SHIFT);
			encoder.writeSignedInteger(ATTRIB_VALUE, pointerShift);
			encoder.closeElement(ELEM_POINTER_SHIFT);
		}
		if (isSignedChar != DEFAULT_CHAR_IS_SIGNED) {
			encoder.openElement(ELEM_CHAR_TYPE);
			encoder.writeBool(ATTRIB_SIGNED, isSignedChar);
			encoder.closeElement(ELEM_CHAR_TYPE);
		}
		if (charSize != DEFAULT_CHAR_SIZE) {
			encoder.openElement(ELEM_CHAR_SIZE);
			encoder.writeSignedInteger(ATTRIB_VALUE, charSize);
			encoder.closeElement(ELEM_CHAR_SIZE);
		}
		if (wideCharSize != DEFAULT_WIDE_CHAR_SIZE) {
			encoder.openElement(ELEM_WCHAR_SIZE);
			encoder.writeSignedInteger(ATTRIB_VALUE, wideCharSize);
			encoder.closeElement(ELEM_WCHAR_SIZE);
		}
		if (shortSize != DEFAULT_SHORT_SIZE) {
			encoder.openElement(ELEM_SHORT_SIZE);
			encoder.writeSignedInteger(ATTRIB_VALUE, shortSize);
			encoder.closeElement(ELEM_SHORT_SIZE);
		}
		if (integerSize != DEFAULT_INT_SIZE) {
			encoder.openElement(ELEM_INTEGER_SIZE);
			encoder.writeSignedInteger(ATTRIB_VALUE, integerSize);
			encoder.closeElement(ELEM_INTEGER_SIZE);
		}
		if (longSize != DEFAULT_LONG_SIZE) {
			encoder.openElement(ELEM_LONG_SIZE);
			encoder.writeSignedInteger(ATTRIB_VALUE, longSize);
			encoder.closeElement(ELEM_LONG_SIZE);
		}
		if (longLongSize != DEFAULT_LONG_LONG_SIZE) {
			encoder.openElement(ELEM_LONG_LONG_SIZE);
			encoder.writeSignedInteger(ATTRIB_VALUE, longLongSize);
			encoder.closeElement(ELEM_LONG_LONG_SIZE);
		}
		if (floatSize != DEFAULT_FLOAT_SIZE) {
			encoder.openElement(ELEM_FLOAT_SIZE);
			encoder.writeSignedInteger(ATTRIB_VALUE, floatSize);
			encoder.closeElement(ELEM_FLOAT_SIZE);
		}
		if (doubleSize != DEFAULT_DOUBLE_SIZE) {
			encoder.openElement(ELEM_DOUBLE_SIZE);
			encoder.writeSignedInteger(ATTRIB_VALUE, doubleSize);
			encoder.closeElement(ELEM_DOUBLE_SIZE);
		}
		if (longDoubleSize != DEFAULT_LONG_DOUBLE_SIZE) {
			encoder.openElement(ELEM_LONG_DOUBLE_SIZE);
			encoder.writeSignedInteger(ATTRIB_VALUE, longDoubleSize);
			encoder.closeElement(ELEM_LONG_DOUBLE_SIZE);
		}
		if (sizeAlignmentMap.size() != 0) {
			encoder.openElement(ELEM_SIZE_ALIGNMENT_MAP);
			for (int key : sizeAlignmentMap.keySet()) {
				encoder.openElement(ELEM_ENTRY);
				int value = sizeAlignmentMap.get(key);
				encoder.writeSignedInteger(ATTRIB_SIZE, key);
				encoder.writeSignedInteger(ATTRIB_ALIGNMENT, value);
				encoder.closeElement(ELEM_ENTRY);
			}
			encoder.closeElement(ELEM_SIZE_ALIGNMENT_MAP);
		}
		bitFieldPacking.encode(encoder);
		encoder.closeElement(ELEM_DATA_ORGANIZATION);
	}

	/**
	 * Restore settings from an XML stream. This expects to see parser positioned on the
	 * &lt;data_organization&gt; start tag.  The XML is designed to override existing language-specific
	 * default settings which are pre-populated with {@link #getDefaultOrganization(Language)}.  This
	 * will will ensure that the endianess setting is properly established since it is not included
	 * in the XML.
	 * @param parser is the XML stream
	 */
	public void restoreXml(XmlPullParser parser) {

		// NOTE: endianess intentionally omitted from XML.

		parser.start();
		while (parser.peek().isStart()) {
			String name = parser.peek().getName();

			if (name.equals(ELEM_CHAR_TYPE.name())) {
				XmlElement subel = parser.start();
				String boolStr = subel.getAttribute(ATTRIB_SIGNED.name());
				isSignedChar = SpecXmlUtils.decodeBoolean(boolStr, isSignedChar);
				parser.end(subel);
				continue;
			}
			else if (name.equals(ELEM_BITFIELD_PACKING.name())) {
				bitFieldPacking.restoreXml(parser);
				continue;
			}
			else if (name.equals(ELEM_SIZE_ALIGNMENT_MAP.name())) {
				XmlElement subel = parser.start();
				while (parser.peek().isStart()) {
					XmlElement subsubel = parser.start();
					int size = SpecXmlUtils.decodeInt(subsubel.getAttribute(ATTRIB_SIZE.name()));
					int alignment =
						SpecXmlUtils.decodeInt(subsubel.getAttribute(ATTRIB_ALIGNMENT.name()));
					sizeAlignmentMap.put(size, alignment);
					parser.end(subsubel);
				}
				parser.end(subel);
				continue;
			}

			XmlElement subel = parser.start();
			String value = subel.getAttribute(ATTRIB_VALUE.name());

			if (name.equals(ELEM_ABSOLUTE_MAX_ALIGNMENT.name())) {
				absoluteMaxAlignment = SpecXmlUtils.decodeInt(value);
			}
			else if (name.equals(ELEM_MACHINE_ALIGNMENT.name())) {
				machineAlignment = SpecXmlUtils.decodeInt(value);
			}
			else if (name.equals(ELEM_DEFAULT_ALIGNMENT.name())) {
				defaultAlignment = SpecXmlUtils.decodeInt(value);
			}
			else if (name.equals(ELEM_DEFAULT_POINTER_ALIGNMENT.name())) {
				defaultPointerAlignment = SpecXmlUtils.decodeInt(value);
			}
			else if (name.equals(ELEM_POINTER_SIZE.name())) {
				pointerSize = SpecXmlUtils.decodeInt(value);
			}
			else if (name.equals(ELEM_POINTER_SHIFT.name())) {
				pointerShift = SpecXmlUtils.decodeInt(value);
			}
			else if (name.equals(ELEM_CHAR_SIZE.name())) {
				charSize = SpecXmlUtils.decodeInt(value);
			}
			else if (name.equals(ELEM_WCHAR_SIZE.name())) {
				wideCharSize = SpecXmlUtils.decodeInt(value);
			}
			else if (name.equals(ELEM_SHORT_SIZE.name())) {
				shortSize = SpecXmlUtils.decodeInt(value);
			}
			else if (name.equals(ELEM_INTEGER_SIZE.name())) {
				integerSize = SpecXmlUtils.decodeInt(value);
			}
			else if (name.equals(ELEM_LONG_SIZE.name())) {
				longSize = SpecXmlUtils.decodeInt(value);
			}
			else if (name.equals(ELEM_LONG_LONG_SIZE.name())) {
				longLongSize = SpecXmlUtils.decodeInt(value);
			}
			else if (name.equals(ELEM_FLOAT_SIZE.name())) {
				floatSize = SpecXmlUtils.decodeInt(value);
			}
			else if (name.equals(ELEM_DOUBLE_SIZE.name())) {
				doubleSize = SpecXmlUtils.decodeInt(value);
			}
			else if (name.equals(ELEM_LONG_DOUBLE_SIZE.name())) {
				longDoubleSize = SpecXmlUtils.decodeInt(value);
			}
			parser.end(subel);
		}

		parser.end();

	}

	@Override
	public int hashCode() {
		return Objects.hash(absoluteMaxAlignment, bigEndian, bitFieldPacking, charSize,
			defaultAlignment, defaultPointerAlignment, doubleSize, floatSize, integerSize,
			isSignedChar, longDoubleSize, longLongSize, longSize, machineAlignment, pointerShift,
			pointerSize, shortSize, sizeAlignmentMap, wideCharSize);
	}

	@Override
	public boolean equals(Object obj) {
		if (this == obj)
			return true;
		if (obj == null)
			return false;
		if (getClass() != obj.getClass())
			return false;
		DataOrganizationImpl other = (DataOrganizationImpl) obj;
		return absoluteMaxAlignment == other.absoluteMaxAlignment && bigEndian == other.bigEndian &&
			Objects.equals(bitFieldPacking, other.bitFieldPacking) && charSize == other.charSize &&
			defaultAlignment == other.defaultAlignment &&
			defaultPointerAlignment == other.defaultPointerAlignment &&
			doubleSize == other.doubleSize && floatSize == other.floatSize &&
			integerSize == other.integerSize && isSignedChar == other.isSignedChar &&
			longDoubleSize == other.longDoubleSize && longLongSize == other.longLongSize &&
			longSize == other.longSize && machineAlignment == other.machineAlignment &&
			pointerShift == other.pointerShift && pointerSize == other.pointerSize &&
			shortSize == other.shortSize &&
			Objects.equals(sizeAlignmentMap, other.sizeAlignmentMap) &&
			wideCharSize == other.wideCharSize;
	}
}<|MERGE_RESOLUTION|>--- conflicted
+++ resolved
@@ -720,13 +720,8 @@
 		}
 
 		DataOrganizationImpl dataOrg = new DataOrganizationImpl();
-<<<<<<< HEAD
 		
 		dataOrg.bigEndian = dataMap.getBoolean(keyPrefix + BIG_ENDIAN_NAME, false);
-=======
-
-		dataOrg.bigEndian = dataMap.getBoolean(BIG_ENDIAN_NAME, false);
->>>>>>> 9cb6a7a1
 
 		dataOrg.absoluteMaxAlignment =
 			dataMap.getInt(keyPrefix + ELEM_ABSOLUTE_MAX_ALIGNMENT.name(),
