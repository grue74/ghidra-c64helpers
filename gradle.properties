--- conflicted
+++ resolved
@@ -1,10 +1,9 @@
 # Increase maximum Gradle heap size (default is 1G)
 # And fix build in locales with non-default capitalizations (e.g. tr_TR)
 org.gradle.jvmargs=-Xmx2G -Duser.language=en -Duser.country=US
-<<<<<<< HEAD
-ghidra.protobuf.java.version=4.31.0
-=======
 
-# Preserve file system permisisons in archives (Gradle 9 uses fixed permissions by default)
+# Preserve file system permissions in archives (Gradle 9 uses fixed permissions by default)
 org.gradle.archives.use-file-system-permissions=true
->>>>>>> 465fba74
+
+# Set Ghidra protobuf version
+ghidra.protobuf.java.version=4.31.0